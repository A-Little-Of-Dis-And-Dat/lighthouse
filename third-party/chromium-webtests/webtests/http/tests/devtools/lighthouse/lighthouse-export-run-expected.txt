Tests that exporting works.

++++++++ testExportHtml

<<<<<<< HEAD
# of .lh-audit divs (original): 137

# of .lh-audit divs (exported html): 137

++++++++ testExportJson

# of audits (json): 153
=======
# of .lh-audit divs (original): 135

# of .lh-audit divs (exported html): 135

++++++++ testExportJson

# of audits (json): 151
>>>>>>> 925cb1d6
<|MERGE_RESOLUTION|>--- conflicted
+++ resolved
@@ -2,20 +2,10 @@
 
 ++++++++ testExportHtml
 
-<<<<<<< HEAD
-# of .lh-audit divs (original): 137
+# of .lh-audit divs (original): 136
 
-# of .lh-audit divs (exported html): 137
+# of .lh-audit divs (exported html): 136
 
 ++++++++ testExportJson
 
-# of audits (json): 153
-=======
-# of .lh-audit divs (original): 135
-
-# of .lh-audit divs (exported html): 135
-
-++++++++ testExportJson
-
-# of audits (json): 151
->>>>>>> 925cb1d6
+# of audits (json): 152

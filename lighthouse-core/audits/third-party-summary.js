--- conflicted
+++ resolved
@@ -232,19 +232,11 @@
 
     /** @type {LH.Audit.Details.Table['headings']} */
     const headings = [
-<<<<<<< HEAD
-      {key: 'entity', itemType: 'link', text: str_(UIStrings.columnThirdParty)},
-      {key: 'transferSize', granularity: 1, itemType: 'bytes',
-        text: str_(i18n.UIStrings.columnTransferSize)},
-      {key: 'blockingTime', granularity: 1, itemType: 'ms',
-        text: str_(i18n.UIStrings.columnBlockingTime)},
-=======
       /* eslint-disable max-len */
       {key: 'entity', itemType: 'link', text: str_(UIStrings.columnThirdParty), subItemsHeading: {key: 'url', itemType: 'url'}},
       {key: 'transferSize', granularity: 1, itemType: 'bytes', text: str_(i18n.UIStrings.columnTransferSize), subItemsHeading: {key: 'transferSize'}},
-      {key: 'blockingTime', granularity: 1, itemType: 'ms', text: str_(UIStrings.columnBlockingTime), subItemsHeading: {key: 'blockingTime'}},
+      {key: 'blockingTime', granularity: 1, itemType: 'ms', text: str_(i18n.UIStrings.columnBlockingTime), subItemsHeading: {key: 'blockingTime'}},
       /* eslint-enable max-len */
->>>>>>> edecc717
     ];
 
     if (!results.length) {

{
  "lighthouse-core/audits/accessibility/accesskeys.js | description": {
    "message": "Тастери за приступ омогућавају корисницима да брзо фокусирају део странице. Да би навигација радила исправно, сваки тастер за приступ мора да буде јединствен. [Сазнајте више](https://web.dev/accesskeys/)."
  },
  "lighthouse-core/audits/accessibility/accesskeys.js | failureTitle": {
    "message": "Вредности за `[accesskey]` нису јединствене"
  },
  "lighthouse-core/audits/accessibility/accesskeys.js | title": {
    "message": "Вредности за `[accesskey]` су јединствене"
  },
  "lighthouse-core/audits/accessibility/aria-allowed-attr.js | description": {
    "message": "Сваки ARIA елемент „`role`“ подржава одређени подскуп атрибута „`aria-*`“. Ако се ови елементи не подударају, атрибути „`aria-*`“ ће бити неважећи. [Сазнајте више](https://web.dev/aria-allowed-attr/)."
  },
  "lighthouse-core/audits/accessibility/aria-allowed-attr.js | failureTitle": {
    "message": "Атрибути `[aria-*]` се не подударају са својим улогама"
  },
  "lighthouse-core/audits/accessibility/aria-allowed-attr.js | title": {
    "message": "Атрибути `[aria-*]` се подударају са својим улогама"
  },
  "lighthouse-core/audits/accessibility/aria-hidden-body.js | description": {
    "message": "Технологије за помоћ особама са инвалидитетом, попут читача екрана, не раде доследно када се `aria-hidden=\"true\"` подеси за `<body>` документа. [Сазнајте више](https://web.dev/aria-hidden-body/)."
  },
  "lighthouse-core/audits/accessibility/aria-hidden-body.js | failureTitle": {
    "message": "Елемент `[aria-hidden=\"true\"]` је присутан за `<body>` документа"
  },
  "lighthouse-core/audits/accessibility/aria-hidden-body.js | title": {
    "message": "Елемент `[aria-hidden=\"true\"]` није присутан за `<body>` документа"
  },
  "lighthouse-core/audits/accessibility/aria-hidden-focus.js | description": {
    "message": "Елементи по опадајућем редоследу који могу да се фокусирају у оквиру елемента `[aria-hidden=\"true\"]` спречавају те интерактивне елементе да буду доступни корисницима технологија за помоћ особама са инвалидитетом, попут читача екрана. [Сазнајте више](https://web.dev/aria-hidden-focus/)."
  },
  "lighthouse-core/audits/accessibility/aria-hidden-focus.js | failureTitle": {
    "message": "Елементи `[aria-hidden=\"true\"]` садрже елементе по опадајућем редоследу који могу да се фокусирају"
  },
  "lighthouse-core/audits/accessibility/aria-hidden-focus.js | title": {
    "message": "Елементи `[aria-hidden=\"true\"]` не обухватају елементе по опадајућем редоследу који могу да се фокусирају"
  },
  "lighthouse-core/audits/accessibility/aria-input-field-name.js | description": {
    "message": "Када поље за унос нема назив прилагођен функцији приступачности, читачи екрана га најављују помоћу генеричког назива, па корисници који се ослањају на читаче екрана не могу да га користе. [Сазнајте више](https://web.dev/aria-input-field-name/)."
  },
  "lighthouse-core/audits/accessibility/aria-input-field-name.js | failureTitle": {
    "message": "ARIA поља за унос немају називе прилагођене функцији приступачности"
  },
  "lighthouse-core/audits/accessibility/aria-input-field-name.js | title": {
    "message": "ARIA поља за унос имају називе прилагођене функцији приступачности"
  },
  "lighthouse-core/audits/accessibility/aria-required-attr.js | description": {
    "message": "Поједине ARIA улоге имају обавезне атрибуте који статус елемента описују читачима екрана. [Сазнајте више](https://web.dev/aria-required-attr/)."
  },
  "lighthouse-core/audits/accessibility/aria-required-attr.js | failureTitle": {
    "message": "Улоге `[role]` немају све обавезне атрибуте `[aria-*]`"
  },
  "lighthouse-core/audits/accessibility/aria-required-attr.js | title": {
    "message": "Улоге `[role]` имају све обавезне атрибуте `[aria-*]`"
  },
  "lighthouse-core/audits/accessibility/aria-required-children.js | description": {
    "message": "Поједине надређене ARIA улоге морају да обухватају одређене подређене улоге да би правилно обављале намењене функције приступачности. [Сазнајте више](https://web.dev/aria-required-children/)."
  },
  "lighthouse-core/audits/accessibility/aria-required-children.js | failureTitle": {
    "message": "Елементима са ARIA улогом `[role]` који захтевају да подређени елементи садрже конкретни елемент `[role]` недостају неки или сви ти потребни подређени елементи."
  },
  "lighthouse-core/audits/accessibility/aria-required-children.js | title": {
    "message": "Елементи са ARIA улогом `[role]` који захтевају да подређени елементи садрже конкретни елемент `[role]` имају све потребне подређене елементе."
  },
  "lighthouse-core/audits/accessibility/aria-required-parent.js | description": {
    "message": "Поједине подређене ARIA улоге морају да буду обухваћене одређеним надређеним улогама да би правилно обављале намењене функције приступачности. [Сазнајте више](https://web.dev/aria-required-parent/)."
  },
  "lighthouse-core/audits/accessibility/aria-required-parent.js | failureTitle": {
    "message": "Улоге `[role]` нису обухваћене својим обавезним надређеним елементом"
  },
  "lighthouse-core/audits/accessibility/aria-required-parent.js | title": {
    "message": "Улоге `[role]` су обухваћене својим обавезним надређеним елементом"
  },
  "lighthouse-core/audits/accessibility/aria-roles.js | description": {
    "message": "Вредности ARIA улога морају да буду важеће да би правилно обављале намењене функције приступачности. [Сазнајте више](https://web.dev/aria-roles/)."
  },
  "lighthouse-core/audits/accessibility/aria-roles.js | failureTitle": {
    "message": "Вредности за `[role]` нису важеће"
  },
  "lighthouse-core/audits/accessibility/aria-roles.js | title": {
    "message": "Вредности за `[role]` су важеће"
  },
  "lighthouse-core/audits/accessibility/aria-toggle-field-name.js | description": {
    "message": "Када поље за прекидач нема назив прилагођен функцији приступачности, читачи екрана га најављују помоћу генеричког назива, па корисници који се ослањају на читаче екрана не могу да га користе. [Сазнајте више](https://web.dev/aria-toggle-field-name/)."
  },
  "lighthouse-core/audits/accessibility/aria-toggle-field-name.js | failureTitle": {
    "message": "ARIA поља прекидача немају називе прилагођене функцији приступачности"
  },
  "lighthouse-core/audits/accessibility/aria-toggle-field-name.js | title": {
    "message": "ARIA поља прекидача имају називе прилагођене функцији приступачности"
  },
  "lighthouse-core/audits/accessibility/aria-valid-attr-value.js | description": {
    "message": "Технологије за помоћ особама са инвалидитетом, попут читача екрана, не могу да интерпретирају ARIA атрибуте са неважећим вредностима. [Сазнајте више](https://web.dev/aria-valid-attr-value/)."
  },
  "lighthouse-core/audits/accessibility/aria-valid-attr-value.js | failureTitle": {
    "message": "Вредности атрибута `[aria-*]` нису важеће"
  },
  "lighthouse-core/audits/accessibility/aria-valid-attr-value.js | title": {
    "message": "Вредности атрибута `[aria-*]` су важеће"
  },
  "lighthouse-core/audits/accessibility/aria-valid-attr.js | description": {
    "message": "Технологије за помоћ особама са инвалидитетом, попут читача екрана, не могу да интерпретирају ARIA атрибуте са неважећим називима. [Сазнајте више](https://web.dev/aria-valid-attr/)."
  },
  "lighthouse-core/audits/accessibility/aria-valid-attr.js | failureTitle": {
    "message": "Атрибути `[aria-*]` нису важећи или су погрешно написани"
  },
  "lighthouse-core/audits/accessibility/aria-valid-attr.js | title": {
    "message": "Атрибути `[aria-*]` су важећи и нису погрешно написани"
  },
  "lighthouse-core/audits/accessibility/axe-audit.js | failingElementsHeader": {
    "message": "Елементи који нису прошли проверу"
  },
  "lighthouse-core/audits/accessibility/button-name.js | description": {
    "message": "Када дугме нема назив прилагођен функцији приступачности, читачи екрана га најављују као „дугме“, па корисници који се ослањају на читаче екрана не могу да га користе. [Сазнајте више](https://web.dev/button-name/)."
  },
  "lighthouse-core/audits/accessibility/button-name.js | failureTitle": {
    "message": "Дугмад нема називе прилагођене функцијама приступачности"
  },
  "lighthouse-core/audits/accessibility/button-name.js | title": {
    "message": "Дугмад има називе прилагођене функцијама приступачности"
  },
  "lighthouse-core/audits/accessibility/bypass.js | description": {
    "message": "Када се додају начини за заобилажење садржаја који се понавља, корисници тастатуре могу ефикасније да се крећу по страници. [Сазнајте више](https://web.dev/bypass/)."
  },
  "lighthouse-core/audits/accessibility/bypass.js | failureTitle": {
    "message": "Страница не обухвата наслов, линк за прескакање нити регион оријентира"
  },
  "lighthouse-core/audits/accessibility/bypass.js | title": {
    "message": "Страница обухвата наслов, линк за прескакање или регион оријентира"
  },
  "lighthouse-core/audits/accessibility/color-contrast.js | description": {
    "message": "Многи корисници веома тешко читају текст са малим контрастом или уопште не могу да га читају. [Сазнајте више](https://web.dev/color-contrast/)."
  },
  "lighthouse-core/audits/accessibility/color-contrast.js | failureTitle": {
    "message": "Боје у позадини и у првом плану немају задовољавајући однос контраста."
  },
  "lighthouse-core/audits/accessibility/color-contrast.js | title": {
    "message": "Боје у позадини и у првом плану имају задовољавајући однос контраста"
  },
  "lighthouse-core/audits/accessibility/definition-list.js | description": {
    "message": "Када листе дефиниција нису правилно означене, читачи екрана могу да пружају збуњујући или нетачан излаз. [Сазнајте више](https://web.dev/definition-list/)."
  },
  "lighthouse-core/audits/accessibility/definition-list.js | failureTitle": {
    "message": "`<dl>` не садржи само правилно поређане групе `<dt>` и `<dd>`, елементе `<script>`, `<template>` или `<div>`."
  },
  "lighthouse-core/audits/accessibility/definition-list.js | title": {
    "message": "`<dl>` садржи само правилно поређане групе `<dt>` и `<dd>`, елементе `<script>`, `<template>` или `<div>`."
  },
  "lighthouse-core/audits/accessibility/dlitem.js | description": {
    "message": "Ставке листе дефиниција (`<dt>` и `<dd>`) морају да буду упаковане у надређени елемент`<dl>` да би читачи екрана могли да их правилно читају. [Сазнајте више](https://web.dev/dlitem/)."
  },
  "lighthouse-core/audits/accessibility/dlitem.js | failureTitle": {
    "message": "Ставке листе дефиниција су упаковане у елементе `<dl>`"
  },
  "lighthouse-core/audits/accessibility/dlitem.js | title": {
    "message": "Ставке листе дефиниција су упаковане у елементе`<dl>`"
  },
  "lighthouse-core/audits/accessibility/document-title.js | description": {
    "message": "Наслов корисницима читача екрана пружа преглед странице, а корисници претраживача се на њега ослањају да би утврдили да ли је страница релевантна за њихову претрагу. [Сазнајте више](https://web.dev/document-title/)."
  },
  "lighthouse-core/audits/accessibility/document-title.js | failureTitle": {
    "message": "Документ нема елемент `<title>`"
  },
  "lighthouse-core/audits/accessibility/document-title.js | title": {
    "message": "Документ има елемент `<title>`"
  },
  "lighthouse-core/audits/accessibility/duplicate-id-active.js | description": {
    "message": "Да бисте се уверили да су видљиви за технологије за помоћ особама са инвалидитетом, сви елементи који могу да се фокусирају морају да имају јединствени `id`. [Сазнајте више](https://web.dev/duplicate-id-active/)."
  },
  "lighthouse-core/audits/accessibility/duplicate-id-active.js | failureTitle": {
    "message": "Атрибути `[id]` на активним елементима који могу да се фокусирају нису јединствени"
  },
  "lighthouse-core/audits/accessibility/duplicate-id-active.js | title": {
    "message": "Атрибути `[id]` на активним елементима који могу да се фокусирају су јединствени"
  },
  "lighthouse-core/audits/accessibility/duplicate-id-aria.js | description": {
    "message": "Вредност ARIA ИД-а мора да буде јединствена да би се спречило да технологије за помоћ особама са инвалидитетом пропусте друге инстанце. [Сазнајте више](https://web.dev/duplicate-id-aria/)."
  },
  "lighthouse-core/audits/accessibility/duplicate-id-aria.js | failureTitle": {
    "message": "ARIA ИД-ови нису јединствени"
  },
  "lighthouse-core/audits/accessibility/duplicate-id-aria.js | title": {
    "message": "ARIA ИД-ови су јединствени"
  },
  "lighthouse-core/audits/accessibility/form-field-multiple-labels.js | description": {
    "message": "Технологије за помоћ особама са инвалидитетом, попут читача екрана који користе прву, последњу или све ознаке, могу да читају поља обрасца са више ознака на начин који збуњује кориснике. [Сазнајте више](https://web.dev/form-field-multiple-labels/)."
  },
  "lighthouse-core/audits/accessibility/form-field-multiple-labels.js | failureTitle": {
    "message": "Поља обрасца имају више ознака"
  },
  "lighthouse-core/audits/accessibility/form-field-multiple-labels.js | title": {
    "message": "Ниједно поље обрасца нема више ознака"
  },
  "lighthouse-core/audits/accessibility/frame-title.js | description": {
    "message": "Корисници читача екрана очекују од наслова оквира да им опишу садржај оквира. [Сазнајте више](https://web.dev/frame-title/)."
  },
  "lighthouse-core/audits/accessibility/frame-title.js | failureTitle": {
    "message": "Елементи `<frame>` или `<iframe>` немају наслов"
  },
  "lighthouse-core/audits/accessibility/frame-title.js | title": {
    "message": "Елементи `<frame>` или `<iframe>` имају наслов"
  },
  "lighthouse-core/audits/accessibility/heading-order.js | description": {
    "message": "Наслови са правилним редоследом који не прескачу нивое преносе семантичку структуру странице, па је чине лакшом за кретање и разумевање при коришћењу технологија за помоћ особама са инвалидитетом. [Сазнајте више](https://web.dev/heading-order/)."
  },
  "lighthouse-core/audits/accessibility/heading-order.js | failureTitle": {
    "message": "Елементи наслова се не приказују опадајућим редоследом"
  },
  "lighthouse-core/audits/accessibility/heading-order.js | title": {
    "message": "Елементи наслова се приказују опадајућим редоследом"
  },
  "lighthouse-core/audits/accessibility/html-has-lang.js | description": {
    "message": "Ако за страницу није наведен атрибут за језик, читач екрана претпоставља да је страница на подразумеваном језику који је корисник одабрао током подешавања читача екрана. Ако страница заправо није на подразумеваном језику, читач екрана можда неће правилно читати текст са странице. [Сазнајте више](https://web.dev/html-has-lang/)."
  },
  "lighthouse-core/audits/accessibility/html-has-lang.js | failureTitle": {
    "message": "Елемент `<html>` нема атрибут `[lang]`"
  },
  "lighthouse-core/audits/accessibility/html-has-lang.js | title": {
    "message": "Елемент `<html>` има атрибут `[lang]`"
  },
  "lighthouse-core/audits/accessibility/html-lang-valid.js | description": {
    "message": "Навођењем важећег кода [BCP 47 language](https://www.w3.org/International/questions/qa-choosing-language-tags#question) омогућава се да читач екрана правилно чита текст. [Сазнајте више](https://web.dev/html-lang-valid/)."
  },
  "lighthouse-core/audits/accessibility/html-lang-valid.js | failureTitle": {
    "message": "Елемент `<html>` нема важећу вредност за свој атрибут `[lang]`."
  },
  "lighthouse-core/audits/accessibility/html-lang-valid.js | title": {
    "message": "Елемент `<html>` има важећу вредност за свој атрибут `[lang]`"
  },
  "lighthouse-core/audits/accessibility/image-alt.js | description": {
    "message": "Информативни елементи треба да садрже кратки, описни алтернативни текст. Декоративни елементи могу да се занемаре празним атрибутом alt. [Сазнајте више](https://web.dev/image-alt/)."
  },
  "lighthouse-core/audits/accessibility/image-alt.js | failureTitle": {
    "message": "Елементи слике немају атрибуте `[alt]`"
  },
  "lighthouse-core/audits/accessibility/image-alt.js | title": {
    "message": "Елементи слика имају атрибуте `[alt]`"
  },
  "lighthouse-core/audits/accessibility/input-image-alt.js | description": {
    "message": "Када се слика користи као дугме `<input>`, навођење алтернативног текста може да помогне корисницима да разумеју сврху дугмета. [Сазнајте више](https://web.dev/input-image-alt/)."
  },
  "lighthouse-core/audits/accessibility/input-image-alt.js | failureTitle": {
    "message": "Елементи `<input type=\"image\">` не садрже текст `[alt]`"
  },
  "lighthouse-core/audits/accessibility/input-image-alt.js | title": {
    "message": "Елементи `<input type=\"image\">` садрже текст `[alt]`"
  },
  "lighthouse-core/audits/accessibility/label.js | description": {
    "message": "Ознаке омогућавају да технологије за помоћ особама са инвалидитетом, попут читача екрана, правилно најављују контроле образаца. [Сазнајте више](https://web.dev/label/)."
  },
  "lighthouse-core/audits/accessibility/label.js | failureTitle": {
    "message": "Елементи образаца немају повезане ознаке"
  },
  "lighthouse-core/audits/accessibility/label.js | title": {
    "message": "Елементи образаца имају повезане ознаке"
  },
  "lighthouse-core/audits/accessibility/layout-table.js | description": {
    "message": "Табела која се користи у сврхе распореда не треба да обухвата елементе података, као што су елементи th или титл или атрибут резимеа јер то може да збуни кориснике читача екрана. [Сазнајте више](https://web.dev/layout-table/)."
  },
  "lighthouse-core/audits/accessibility/layout-table.js | failureTitle": {
    "message": "Презентациони елементи `<table>` не избегавају употребу атрибута `<th>`, `<caption>` или `[summary]`."
  },
  "lighthouse-core/audits/accessibility/layout-table.js | title": {
    "message": "Презентациони елементи `<table>` избегавају употребу атрибута `<th>`, `<caption>` или `[summary]`."
  },
  "lighthouse-core/audits/accessibility/link-name.js | description": {
    "message": "Текст линка (и алтернативни текст за слике када се користи за линкове) који је препознатљив, јединствен и може да се фокусира олакшава кретање за кориснике читача екрана. [Сазнајте више](https://web.dev/link-name/)."
  },
  "lighthouse-core/audits/accessibility/link-name.js | failureTitle": {
    "message": "Назив линкова не може да се препозна"
  },
  "lighthouse-core/audits/accessibility/link-name.js | title": {
    "message": "Назив линкова може да се препозна"
  },
  "lighthouse-core/audits/accessibility/list.js | description": {
    "message": "Читачи екрана читају листе на посебан начин. Правилна структура листе олакшава разумевање читача екрана. [Сазнајте више](https://web.dev/list/)."
  },
  "lighthouse-core/audits/accessibility/list.js | failureTitle": {
    "message": "Листе не садрже искључиво елементе `<li>` и елементе који подржавају скрипте (`<script>` и`<template>`)."
  },
  "lighthouse-core/audits/accessibility/list.js | title": {
    "message": "Листе садрже искључиво елементе `<li>` и елементе који подржавају скрипте (`<script>` и `<template>`)."
  },
  "lighthouse-core/audits/accessibility/listitem.js | description": {
    "message": "Читачи екрана захтевају да ставке листе (`<li>`) буду обухваћене надређеним елементима `<ul>` или `<ol>` да би могле да се правилно читају. [Сазнајте више](https://web.dev/listitem/)."
  },
  "lighthouse-core/audits/accessibility/listitem.js | failureTitle": {
    "message": "Ставке листе (`<li>`) нису обухваћене надређеним елементима`<ul>` или `<ol>`."
  },
  "lighthouse-core/audits/accessibility/listitem.js | title": {
    "message": "Ставке листе (`<li>`) су обухваћене надређеним елементима `<ul>` или `<ol>`"
  },
  "lighthouse-core/audits/accessibility/meta-refresh.js | description": {
    "message": "Корисници не очекују да се страница аутоматски освежава и тиме се фокус премешта на почетак странице. То може да фрустира или збуњује кориснике. [Сазнајте више](https://web.dev/meta-refresh/)."
  },
  "lighthouse-core/audits/accessibility/meta-refresh.js | failureTitle": {
    "message": "Документ користи метаознаку `<meta http-equiv=\"refresh\">`"
  },
  "lighthouse-core/audits/accessibility/meta-refresh.js | title": {
    "message": "Документ не користи метаознаку `<meta http-equiv=\"refresh\">`"
  },
  "lighthouse-core/audits/accessibility/meta-viewport.js | description": {
    "message": "Онемогућавање зумирања представља проблем за слабовиде кориснике који се ослањају на увећавање приказа екрана да би могли да виде садржај веб-странице. [Сазнајте више](https://web.dev/meta-viewport/)."
  },
  "lighthouse-core/audits/accessibility/meta-viewport.js | failureTitle": {
    "message": "`[user-scalable=\"no\"]` се користи у елементу `<meta name=\"viewport\">` или је вредност атрибута `[maximum-scale]` мања од 5."
  },
  "lighthouse-core/audits/accessibility/meta-viewport.js | title": {
    "message": "`[user-scalable=\"no\"]` се не користи у елементу `<meta name=\"viewport\">`, а вредност атрибута `[maximum-scale]` није мања од 5."
  },
  "lighthouse-core/audits/accessibility/object-alt.js | description": {
    "message": "Читачи екрана не могу да преводе садржај који није текст. Додавање alt текста елементима `<object>` омогућава да читачи екрана лакше пренесу значење корисницима. [Сазнајте више](https://web.dev/object-alt/)."
  },
  "lighthouse-core/audits/accessibility/object-alt.js | failureTitle": {
    "message": "Елементи `<object>` не садрже текст `[alt]`"
  },
  "lighthouse-core/audits/accessibility/object-alt.js | title": {
    "message": "Елементи `<object>` садрже текст `[alt]`"
  },
  "lighthouse-core/audits/accessibility/tabindex.js | description": {
    "message": "Вредност већа од 0 означава експлицитно наручивање навигације. Иако је технички исправно, то често фрустрира кориснике који се ослањају на технологије за помоћ особама са инвалидитетом. [Сазнајте више](https://web.dev/tabindex/)."
  },
  "lighthouse-core/audits/accessibility/tabindex.js | failureTitle": {
    "message": "Неки елементи имају вредност за `[tabindex]` која је већа од 0"
  },
  "lighthouse-core/audits/accessibility/tabindex.js | title": {
    "message": "Вредност ниједног елемента `[tabindex]` није већа од 0"
  },
  "lighthouse-core/audits/accessibility/td-headers-attr.js | description": {
    "message": "Читачи екрана имају функције које олакшавају кретање кроз табеле. Ако се побринете да се ћелије `<td>` које користе атрибут `[headers]` односе само на друге ћелије у истој табели, можете да побољшате доживљај за кориснике читача екрана. [Сазнајте више](https://web.dev/td-headers-attr/)."
  },
  "lighthouse-core/audits/accessibility/td-headers-attr.js | failureTitle": {
    "message": "Ћелије у елементу `<table>` које користе атрибут `[headers]` односе се на елемент `id` који се не налази у истој табели."
  },
  "lighthouse-core/audits/accessibility/td-headers-attr.js | title": {
    "message": "Ћелије у елементу `<table>` које користе атрибут `[headers]` односе се на ћелије табеле у истој табели."
  },
  "lighthouse-core/audits/accessibility/th-has-data-cells.js | description": {
    "message": "Читачи екрана имају функције које олакшавају кретање кроз табеле. Ако се побринете да се наслови табела увек односе на неку групу ћелија, можете да побољшате доживљај за кориснике читача екрана. [Сазнајте више](https://web.dev/th-has-data-cells/)."
  },
  "lighthouse-core/audits/accessibility/th-has-data-cells.js | failureTitle": {
    "message": "Елементи `<th>` и елементи са атрибутом`[role=\"columnheader\"/\"rowheader\"]` немају ћелије са подацима које описују."
  },
  "lighthouse-core/audits/accessibility/th-has-data-cells.js | title": {
    "message": "Елементи `<th>` и елементи са атрибутом `[role=\"columnheader\"/\"rowheader\"]` имају ћелије са подацима које описују."
  },
  "lighthouse-core/audits/accessibility/valid-lang.js | description": {
    "message": "Навођењем важећег кода [BCP 47 language](https://www.w3.org/International/questions/qa-choosing-language-tags#question) у елементима омогућава се да читач екрана правилно чита текст. [Сазнајте више](https://web.dev/valid-lang/)."
  },
  "lighthouse-core/audits/accessibility/valid-lang.js | failureTitle": {
    "message": "Вредност атрибута `[lang]` није важећа"
  },
  "lighthouse-core/audits/accessibility/valid-lang.js | title": {
    "message": "Атрибути `[lang]` имају важећу вредност"
  },
  "lighthouse-core/audits/accessibility/video-caption.js | description": {
    "message": "Када је доступан титл за видео, глуви корисници и они са оштећењем слуха лакше могу да приступају информацијама које видео обухвата. [Сазнајте више](https://web.dev/video-caption/)."
  },
  "lighthouse-core/audits/accessibility/video-caption.js | failureTitle": {
    "message": "Елементи `<video>` не обухватају елемент `<track>` са атрибутом `[kind=\"captions\"]`."
  },
  "lighthouse-core/audits/accessibility/video-caption.js | title": {
    "message": "Елементи `<video>` садрже елемент `<track>` са атрибутом `[kind=\"captions\"]`"
  },
  "lighthouse-core/audits/accessibility/video-description.js | description": {
    "message": "Аудио описи пружају релевантне информације за видео снимке које дијалог не може, попут израза лица и сцена. [Сазнајте више](https://web.dev/video-description/)."
  },
  "lighthouse-core/audits/accessibility/video-description.js | failureTitle": {
    "message": "Елементи `<video>` не обухватају елемент `<track>` са атрибутом `[kind=\"description\"]`."
  },
  "lighthouse-core/audits/accessibility/video-description.js | title": {
    "message": "Елементи `<video>` садрже елемент `<track>` са атрибутом `[kind=\"description\"]`"
  },
  "lighthouse-core/audits/apple-touch-icon.js | description": {
    "message": "Да би изглед на iOS-у био идеалан када корисници додају прогресивну веб-апликацију на почетни екран, дефинишите икону `apple-touch-icon`. Она мора да усмерава на нетранспарентни квадратни PNG од 192 пиксела (или 180 пиксела). [Сазнајте више](https://web.dev/apple-touch-icon/)."
  },
  "lighthouse-core/audits/apple-touch-icon.js | failureTitle": {
    "message": "Не пружа важећи атрибут `apple-touch-icon`"
  },
  "lighthouse-core/audits/apple-touch-icon.js | precomposedWarning": {
    "message": "Атрибут `apple-touch-icon-precomposed` је застарео; препоручује се `apple-touch-icon`."
  },
  "lighthouse-core/audits/apple-touch-icon.js | title": {
    "message": "Пружа важећи атрибут `apple-touch-icon`"
  },
  "lighthouse-core/audits/bootup-time.js | chromeExtensionsWarning": {
    "message": "Додаци за Chrome су негативно утицали на брзину учитавања ове странице. Пробајте да проверите страницу у режиму без архивирања или са Chrome профила без додатака."
  },
  "lighthouse-core/audits/bootup-time.js | columnScriptEval": {
    "message": "Процена скрипта"
  },
  "lighthouse-core/audits/bootup-time.js | columnScriptParse": {
    "message": "Рашчлањивање скрипта"
  },
  "lighthouse-core/audits/bootup-time.js | columnTotal": {
    "message": "Укупно CPU време"
  },
  "lighthouse-core/audits/bootup-time.js | description": {
    "message": "Препоручујемо вам да смањите време потребно за рашчлањивање, компајлирање и извршавање JS датотека. Приказивање мањих JS ресурса ће вам можда помоћи у томе. [Сазнајте више](https://web.dev/bootup-time/)."
  },
  "lighthouse-core/audits/bootup-time.js | failureTitle": {
    "message": "Смањите време извршавања JavaScript датотека"
  },
  "lighthouse-core/audits/bootup-time.js | title": {
    "message": "Време извршавања JavaScript-а"
  },
  "lighthouse-core/audits/byte-efficiency/duplicated-javascript.js | description": {
    "message": "Уклоните велике, дуплиране JavaScript модуле из пакета да бисте смањили непотребну потрошњу података током мрежних активности. "
  },
  "lighthouse-core/audits/byte-efficiency/duplicated-javascript.js | title": {
    "message": "Уклоните дуплиране модуле из JavaScript пакета"
  },
  "lighthouse-core/audits/byte-efficiency/efficient-animated-content.js | description": {
    "message": "Велики GIF-ови нису корисни за приказивање анимираног садржаја. Препоручујемо вам да уместо GIF-ова користите MPEG4/WebM видео снимке за анимације и PNG/WebP за статичне слике да бисте уштедели мрежне податке. [Сазнајте више](https://web.dev/efficient-animated-content/)"
  },
  "lighthouse-core/audits/byte-efficiency/efficient-animated-content.js | title": {
    "message": "Користите видео формате за анимирани садржај"
  },
  "lighthouse-core/audits/byte-efficiency/legacy-javascript.js | description": {
    "message": "Полифили и трансформације омогућавају да старе верзије прегледача користе нове функције JavaScript-а. Међутим, многи нису неопходни за модерне прегледаче. За JavaScript пакете користите модерну стратегију примене скрипте помоћу откривања функција модулом/без модула да бисте смањили количину кода који се шаље модерним прегледачима, притом задржавајући подршку за старе верзије прегледача. [Сазнајте више](https://philipwalton.com/articles/deploying-es2015-code-in-production-today/)"
  },
  "lighthouse-core/audits/byte-efficiency/legacy-javascript.js | title": {
    "message": "Избегавајте приказивање застарелог JavaScript-а модерним прегледачима"
  },
  "lighthouse-core/audits/byte-efficiency/offscreen-images.js | description": {
    "message": "Препоручујемо вам да одложите учитавање слика ван екрана и скривених слика док се сви веома важни ресурси не учитају како бисте смањили време до почетка интеракције. [Сазнајте више](https://web.dev/offscreen-images/)."
  },
  "lighthouse-core/audits/byte-efficiency/offscreen-images.js | title": {
    "message": "Одложите слике ван екрана"
  },
  "lighthouse-core/audits/byte-efficiency/render-blocking-resources.js | description": {
    "message": "Ресурси блокирају прво приказивање странице. Препоручујемо вам да приказујете све важне JS/CSS датотеке у тексту и да одложите све JS датотеке/стилове који нису толико важни. [Сазнајте више](https://web.dev/render-blocking-resources/)."
  },
  "lighthouse-core/audits/byte-efficiency/render-blocking-resources.js | title": {
    "message": "Елиминишите ресурсе који блокирају приказивање"
  },
  "lighthouse-core/audits/byte-efficiency/total-byte-weight.js | description": {
    "message": "Велике мрежне ресурсе корисници морају да плате стварним новцем и они су веома повезани са дугим временима учитавања. [Сазнајте више](https://web.dev/total-byte-weight/)."
  },
  "lighthouse-core/audits/byte-efficiency/total-byte-weight.js | displayValue": {
    "message": "Укупна величина је била {totalBytes, number, bytes} KiB"
  },
  "lighthouse-core/audits/byte-efficiency/total-byte-weight.js | failureTitle": {
    "message": "Избегавајте огромне мрежне ресурсе"
  },
  "lighthouse-core/audits/byte-efficiency/total-byte-weight.js | title": {
    "message": "Избегава огромне мрежне ресурсе"
  },
  "lighthouse-core/audits/byte-efficiency/unminified-css.js | description": {
    "message": "Умањивањем CSS датотека можете да смањите величине мрежних ресурса. [Сазнајте више](https://web.dev/unminified-css/)."
  },
  "lighthouse-core/audits/byte-efficiency/unminified-css.js | title": {
    "message": "Умањите CSS"
  },
  "lighthouse-core/audits/byte-efficiency/unminified-javascript.js | description": {
    "message": "Умањивање JavaScript датотека може да смањи величине ресурса и време рашчлањивања скрипта. [Сазнајте више](https://web.dev/unminified-javascript/)."
  },
  "lighthouse-core/audits/byte-efficiency/unminified-javascript.js | title": {
    "message": "Умањите JavaScript"
  },
  "lighthouse-core/audits/byte-efficiency/unused-css-rules.js | description": {
    "message": "Уклоните неактивна правила из описа стилова и одложите учитавање CSS-а који се не користи за садржај изнад прелома да бисте смањили непотребну потрошњу података током мрежних активности. [Сазнајте више](https://web.dev/unused-css-rules/)."
  },
  "lighthouse-core/audits/byte-efficiency/unused-css-rules.js | title": {
    "message": "Уклоните некоришћени CSS"
  },
  "lighthouse-core/audits/byte-efficiency/unused-javascript.js | description": {
    "message": "Уклоните некоришћени JavaScript да бисте смањили потрошњу података током мрежних активности. [Сазнајте више](https://web.dev/unused-javascript/)."
  },
  "lighthouse-core/audits/byte-efficiency/unused-javascript.js | title": {
    "message": "Уклоните некоришћени JavaScript"
  },
  "lighthouse-core/audits/byte-efficiency/uses-long-cache-ttl.js | description": {
    "message": "Дуго трајање кеша може да убрза поновне посете страници. [Сазнајте више](https://web.dev/uses-long-cache-ttl/)."
  },
  "lighthouse-core/audits/byte-efficiency/uses-long-cache-ttl.js | displayValue": {
    "message": "{itemCount,plural, =1{Пронађен је 1 ресурс}one{Пронађен је # ресурс}few{Пронађена су # ресурса}other{Пронађено је # ресурса}}"
  },
  "lighthouse-core/audits/byte-efficiency/uses-long-cache-ttl.js | failureTitle": {
    "message": "Приказујте статичне елементе са ефикасним смерницама кеша"
  },
  "lighthouse-core/audits/byte-efficiency/uses-long-cache-ttl.js | title": {
    "message": "Користи ефикасне смернице кеша на статичним елементима"
  },
  "lighthouse-core/audits/byte-efficiency/uses-optimized-images.js | description": {
    "message": "Оптимизоване слике се учитавају брже и троше мање мобилних података. [Сазнајте више](https://web.dev/uses-optimized-images/)."
  },
  "lighthouse-core/audits/byte-efficiency/uses-optimized-images.js | title": {
    "message": "Ефикасно кодирајте слике"
  },
  "lighthouse-core/audits/byte-efficiency/uses-responsive-images.js | description": {
    "message": "Приказујте слике одговарајуће величине да бисте уштедели мобилне податке и побољшали време учитавања. [Сазнајте више](https://web.dev/uses-responsive-images/)."
  },
  "lighthouse-core/audits/byte-efficiency/uses-responsive-images.js | title": {
    "message": "Одредите одговарајућу величину слика"
  },
  "lighthouse-core/audits/byte-efficiency/uses-text-compression.js | description": {
    "message": "Ресурсе засноване на тексту треба да приказујете у компримованом формату (gzip, deflate или brotli) да бисте смањили укупну количину потрошених мрежних података. [Сазнајте више](https://web.dev/uses-text-compression/)."
  },
  "lighthouse-core/audits/byte-efficiency/uses-text-compression.js | title": {
    "message": "Омогућите компресију текста"
  },
  "lighthouse-core/audits/byte-efficiency/uses-webp-images.js | description": {
    "message": "Формати слика као што су JPEG 2000, JPEG XR и WebP често пружају бољу компресију него PNG или JPEG, што подразумева бржа преузимања и мању потрошњу података. [Сазнајте више](https://web.dev/uses-webp-images/)."
  },
  "lighthouse-core/audits/byte-efficiency/uses-webp-images.js | title": {
    "message": "Приказујте слике у форматима следеће генерације"
  },
  "lighthouse-core/audits/content-width.js | description": {
    "message": "Ако се ширина садржаја апликације не подудара са ширином области приказа, апликација можда није оптимизована за екране на мобилним уређајима. [Сазнајте више](https://web.dev/content-width/)."
  },
  "lighthouse-core/audits/content-width.js | explanation": {
    "message": "Величина области приказа од {innerWidth} пиксела се не подудара са величином прозора од {outerWidth} пиксела."
  },
  "lighthouse-core/audits/content-width.js | failureTitle": {
    "message": "Садржај није одговарајуће величине за област приказа"
  },
  "lighthouse-core/audits/content-width.js | title": {
    "message": "Садржај је одговарајуће величине за област приказа"
  },
  "lighthouse-core/audits/critical-request-chains.js | description": {
    "message": "Ланци веома важних захтева у наставку вам приказују који ресурси се учитавају са високим приоритетом. Препоручујемо вам да смањите дужину ланаца, да смањите величину преузимања за ресурсе или да одложите преузимање ресурса који нису неопходни ради бржег учитавања странице. [Сазнајте више](https://web.dev/critical-request-chains/)."
  },
  "lighthouse-core/audits/critical-request-chains.js | displayValue": {
    "message": "{itemCount,plural, =1{Пронађен је 1 ланац}one{Пронађен је # ланац}few{Пронађена су # ланца}other{Пронађено је # ланаца}}"
  },
  "lighthouse-core/audits/critical-request-chains.js | title": {
    "message": "Избегавајте прављење ланаца критичних захтева"
  },
  "lighthouse-core/audits/deprecations.js | columnDeprecate": {
    "message": "Застарело/упозорење"
  },
  "lighthouse-core/audits/deprecations.js | columnLine": {
    "message": "Ред"
  },
  "lighthouse-core/audits/deprecations.js | description": {
    "message": "Застарели API-ји ће на крају бити уклоњени из прегледача. [Сазнајте више](https://web.dev/deprecations/)."
  },
  "lighthouse-core/audits/deprecations.js | displayValue": {
    "message": "{itemCount,plural, =1{Откривено је 1 упозорење}one{Откривено је # упозорење}few{Откривена су # упозорења}other{Откривено је # упозорења}}"
  },
  "lighthouse-core/audits/deprecations.js | failureTitle": {
    "message": "Користи застареле API-је"
  },
  "lighthouse-core/audits/deprecations.js | title": {
    "message": "Избегава застареле API-је"
  },
  "lighthouse-core/audits/dobetterweb/appcache-manifest.js | description": {
    "message": "Кеш апликације је застарео. [Сазнајте више](https://web.dev/appcache-manifest/)."
  },
  "lighthouse-core/audits/dobetterweb/appcache-manifest.js | displayValue": {
    "message": "Пронађено је „{AppCacheManifest}“"
  },
  "lighthouse-core/audits/dobetterweb/appcache-manifest.js | failureTitle": {
    "message": "Користи кеш апликације"
  },
  "lighthouse-core/audits/dobetterweb/appcache-manifest.js | title": {
    "message": "Избегава кеш апликације"
  },
  "lighthouse-core/audits/dobetterweb/charset.js | description": {
    "message": "Утврђивање кодирања знакова је обавезно. То може да се уради помоћу ознаке <meta> у прва 1024 бајта HTML-а или у HTTP заглављу одговора Content-Type. [Сазнајте више](https://web.dev/charset/)."
  },
  "lighthouse-core/audits/dobetterweb/charset.js | failureTitle": {
    "message": "Charset није утврђен или се утврђује прекасно у HTML-у"
  },
  "lighthouse-core/audits/dobetterweb/charset.js | title": {
    "message": "Правилно дефинисан charset"
  },
  "lighthouse-core/audits/dobetterweb/doctype.js | description": {
    "message": "Навођењем doctype-а спречава се прелазак на архајски режим прегледача. [Сазнајте више](https://web.dev/doctype/)."
  },
  "lighthouse-core/audits/dobetterweb/doctype.js | explanationBadDoctype": {
    "message": "Назив за doctype мора да буде стринг написан малим словима `html`"
  },
  "lighthouse-core/audits/dobetterweb/doctype.js | explanationNoDoctype": {
    "message": "Документ мора да садржи doctype"
  },
  "lighthouse-core/audits/dobetterweb/doctype.js | explanationPublicId": {
    "message": "Очекивани publicId ће бити празан стринг"
  },
  "lighthouse-core/audits/dobetterweb/doctype.js | explanationSystemId": {
    "message": "Очекивани systemId ће бити празан стринг"
  },
  "lighthouse-core/audits/dobetterweb/doctype.js | failureTitle": {
    "message": "Страници недостаје HTML doctype, па се активира архајски режим"
  },
  "lighthouse-core/audits/dobetterweb/doctype.js | title": {
    "message": "Страница има HTML doctype"
  },
  "lighthouse-core/audits/dobetterweb/dom-size.js | columnStatistic": {
    "message": "Статистика"
  },
  "lighthouse-core/audits/dobetterweb/dom-size.js | columnValue": {
    "message": "Вредност"
  },
  "lighthouse-core/audits/dobetterweb/dom-size.js | description": {
    "message": "Велики DOM ће повећати потрошњу меморије, изазвати дужа [израчунавања стилова](https://developers.google.com/web/fundamentals/performance/rendering/reduce-the-scope-and-complexity-of-style-calculations) и довести до скупих [преобликовања изгледа](https://developers.google.com/speed/articles/reflow). [Сазнајте више](https://web.dev/dom-size/)."
  },
  "lighthouse-core/audits/dobetterweb/dom-size.js | displayValue": {
    "message": "{itemCount,plural, =1{1 елемент}one{# елемент}few{# елемента}other{# елемената}}"
  },
  "lighthouse-core/audits/dobetterweb/dom-size.js | failureTitle": {
    "message": "Избегавајте превелику величину DOM-а"
  },
  "lighthouse-core/audits/dobetterweb/dom-size.js | statisticDOMDepth": {
    "message": "Максимална дубина DOM-а"
  },
  "lighthouse-core/audits/dobetterweb/dom-size.js | statisticDOMElements": {
    "message": "Укупан број DOM елемената"
  },
  "lighthouse-core/audits/dobetterweb/dom-size.js | statisticDOMWidth": {
    "message": "Максималан број подређених елемената"
  },
  "lighthouse-core/audits/dobetterweb/dom-size.js | title": {
    "message": "Избегава превелику величину DOM-а"
  },
  "lighthouse-core/audits/dobetterweb/external-anchors-use-rel-noopener.js | columnFailingAnchors": {
    "message": "Сидра која нису прошла проверу"
  },
  "lighthouse-core/audits/dobetterweb/external-anchors-use-rel-noopener.js | description": {
    "message": "Додајте `rel=\"noopener\"` или`rel=\"noreferrer\"` свим спољним линковима да бисте побољшали учинак и спречили безбедносне пропусте. [Сазнајте више](https://web.dev/external-anchors-use-rel-noopener/)."
  },
  "lighthouse-core/audits/dobetterweb/external-anchors-use-rel-noopener.js | failureTitle": {
    "message": "Линкови до одредишта из других извора нису безбедни"
  },
  "lighthouse-core/audits/dobetterweb/external-anchors-use-rel-noopener.js | title": {
    "message": "Линкови до одредишта из других извора су безбедни"
  },
  "lighthouse-core/audits/dobetterweb/external-anchors-use-rel-noopener.js | warning": {
    "message": "Није могуће одредити одредиште за текст линка ({anchorHTML}). Ако се не користи као хиперлинк, препоручујемо вам да уклоните target=_blank."
  },
  "lighthouse-core/audits/dobetterweb/geolocation-on-start.js | description": {
    "message": "Корисници немају поверења у сајтове који траже њихову локацију без контекста или их такви сајтови збуњују. Препоручујемо вам да уместо тога повежете захтев са радњом коју обавља корисник. [Сазнајте више](https://web.dev/geolocation-on-start/)."
  },
  "lighthouse-core/audits/dobetterweb/geolocation-on-start.js | failureTitle": {
    "message": "Тражи дозволу за геолоцирање при учитавању странице"
  },
  "lighthouse-core/audits/dobetterweb/geolocation-on-start.js | title": {
    "message": "Избегавајте тражење дозволе за геолоцирање при учитавању странице"
  },
  "lighthouse-core/audits/dobetterweb/js-libraries.js | columnVersion": {
    "message": "Верзија"
  },
  "lighthouse-core/audits/dobetterweb/js-libraries.js | description": {
    "message": "Све корисничке JavaScript библиотеке откривене на овој страници. [Сазнајте више](https://web.dev/js-libraries/)."
  },
  "lighthouse-core/audits/dobetterweb/js-libraries.js | title": {
    "message": "Откривене су JavaScript библиотеке"
  },
  "lighthouse-core/audits/dobetterweb/no-document-write.js | description": {
    "message": "Ако корисници имају споре везе, спољне скрипте које се динамички убацују помоћу атрибута `document.write()` могу да одложе учитавање странице за десетине секунди. [Сазнајте више](https://web.dev/no-document-write/)."
  },
  "lighthouse-core/audits/dobetterweb/no-document-write.js | failureTitle": {
    "message": "Избегните `document.write()`"
  },
  "lighthouse-core/audits/dobetterweb/no-document-write.js | title": {
    "message": "Избегава атрибут `document.write()`"
  },
  "lighthouse-core/audits/dobetterweb/no-vulnerable-libraries.js | columnSeverity": {
    "message": "Највиши ниво озбиљности"
  },
  "lighthouse-core/audits/dobetterweb/no-vulnerable-libraries.js | columnVersion": {
    "message": "Верзија библиотеке"
  },
  "lighthouse-core/audits/dobetterweb/no-vulnerable-libraries.js | columnVuln": {
    "message": "Број пропуста"
  },
  "lighthouse-core/audits/dobetterweb/no-vulnerable-libraries.js | description": {
    "message": "Неке независне скрипте могу да обухватају познате безбедносне пропусте које нападачи могу лако да препознају и искористе. [Сазнајте више](https://web.dev/no-vulnerable-libraries/)."
  },
  "lighthouse-core/audits/dobetterweb/no-vulnerable-libraries.js | displayValue": {
    "message": "{itemCount,plural, =1{Откривен је 1 пропуст}one{Откривен је # пропуст}few{Откривена су # пропуста}other{Откривено је # пропуста}}"
  },
  "lighthouse-core/audits/dobetterweb/no-vulnerable-libraries.js | failureTitle": {
    "message": "Обухвата корисничке JavaScript датотеке са познатим безбедносним пропустима"
  },
  "lighthouse-core/audits/dobetterweb/no-vulnerable-libraries.js | rowSeverityHigh": {
    "message": "Висока"
  },
  "lighthouse-core/audits/dobetterweb/no-vulnerable-libraries.js | rowSeverityLow": {
    "message": "Ниска"
  },
  "lighthouse-core/audits/dobetterweb/no-vulnerable-libraries.js | rowSeverityMedium": {
    "message": "Средња"
  },
  "lighthouse-core/audits/dobetterweb/no-vulnerable-libraries.js | title": {
    "message": "Избегава корисничке JavaScript датотеке са познатим безбедносним пропустима"
  },
  "lighthouse-core/audits/dobetterweb/notification-on-start.js | description": {
    "message": "Корисници немају поверења у сајтове који траже дозволу за слање обавештења без контекста или их такви сајтови збуњују. Препоручујемо вам да уместо тога повежете захтев са покретима корисника. [Сазнајте више](https://web.dev/notification-on-start/)."
  },
  "lighthouse-core/audits/dobetterweb/notification-on-start.js | failureTitle": {
    "message": "Тражи дозволу за обавештења при учитавању странице"
  },
  "lighthouse-core/audits/dobetterweb/notification-on-start.js | title": {
    "message": "Избегавајте тражење дозволе за обавештења при учитавању странице"
  },
  "lighthouse-core/audits/dobetterweb/password-inputs-can-be-pasted-into.js | description": {
    "message": "Спречавање лепљења лозинке нарушава добре смернице за безбедност. [Сазнајте више](https://web.dev/password-inputs-can-be-pasted-into/)."
  },
  "lighthouse-core/audits/dobetterweb/password-inputs-can-be-pasted-into.js | failureTitle": {
    "message": "Спречава кориснике да налепе вредност у поља за лозинке"
  },
  "lighthouse-core/audits/dobetterweb/password-inputs-can-be-pasted-into.js | title": {
    "message": "Дозвољава корисницима да налепе вредност у поља за лозинке"
  },
  "lighthouse-core/audits/dobetterweb/uses-http2.js | columnProtocol": {
    "message": "Протокол"
  },
  "lighthouse-core/audits/dobetterweb/uses-http2.js | description": {
    "message": "HTTP/2 има бројне предности у односу на HTTP/1.1, укључујући бинарна заглавља, мултиплексирање и серверски пуш. [Сазнајте више](https://web.dev/uses-http2/)."
  },
  "lighthouse-core/audits/dobetterweb/uses-http2.js | displayValue": {
    "message": "{itemCount,plural, =1{1 захтев није испоручен преко протокола HTTP/2}one{# захтев није испоручен преко протокола HTTP/2}few{# захтева нису испоручена преко протокола HTTP/2}other{# захтева није испоручено преко протокола HTTP/2}}"
  },
  "lighthouse-core/audits/dobetterweb/uses-http2.js | title": {
    "message": "Use HTTP/2"
  },
  "lighthouse-core/audits/dobetterweb/uses-passive-event-listeners.js | description": {
    "message": "Препоручујемо вам да пасивне обрађиваче догађаја означите као `passive` да бисте побољшали резултате померања. [Сазнајте више](https://web.dev/uses-passive-event-listeners/)."
  },
  "lighthouse-core/audits/dobetterweb/uses-passive-event-listeners.js | failureTitle": {
    "message": "Не користите пасивне обрађиваче да бисте побољшали учинак померања"
  },
  "lighthouse-core/audits/dobetterweb/uses-passive-event-listeners.js | title": {
    "message": "Користите пасивне обрађиваче да бисте побољшали учинак померања"
  },
  "lighthouse-core/audits/errors-in-console.js | columnDesc": {
    "message": "Опис"
  },
  "lighthouse-core/audits/errors-in-console.js | description": {
    "message": "Грешке евидентиране у конзоли указују на нерешене проблеме. Оне су резултат неуспелих мрежних захтева и других проблема у вези са прегледачем. [Сазнајте више](https://web.dev/errors-in-console/)"
  },
  "lighthouse-core/audits/errors-in-console.js | failureTitle": {
    "message": "Грешке прегледача су евидентиране у конзоли"
  },
  "lighthouse-core/audits/errors-in-console.js | title": {
    "message": "Ниједна грешка прегледача није евидентирана у конзоли"
  },
  "lighthouse-core/audits/font-display.js | description": {
    "message": "Искористите CSS функцију за приказ фонтова да бисте били сигурни да корисник може да види текст док се веб-фонтови учитавају. [Сазнајте више](https://web.dev/font-display/)."
  },
  "lighthouse-core/audits/font-display.js | failureTitle": {
    "message": "Побрините се да текст остане видљив током учитавања веб-фонтова"
  },
  "lighthouse-core/audits/font-display.js | title": {
    "message": "Сав текст остаје видљив током учитавања веб-фонтова"
  },
  "lighthouse-core/audits/font-display.js | undeclaredFontOriginWarning": {
    "message": "{fontCountForOrigin,plural, =1{Lighthouse није успео да аутоматски провери вредност `font-display` за полазни URL {fontOrigin}.}one{Lighthouse није успео да аутоматски провери `font-display` вредности за полазни URL {fontOrigin}.}few{Lighthouse није успео да аутоматски провери `font-display` вредности за полазни URL {fontOrigin}.}other{Lighthouse није успео да аутоматски провери `font-display` вредности за полазни URL {fontOrigin}.}}"
  },
  "lighthouse-core/audits/image-aspect-ratio.js | columnActual": {
    "message": "Размера (стварна)"
  },
  "lighthouse-core/audits/image-aspect-ratio.js | columnDisplayed": {
    "message": "Размера (приказана)"
  },
  "lighthouse-core/audits/image-aspect-ratio.js | description": {
    "message": "Димензије приказа слике треба да се подударају са природном размером. [Сазнајте више](https://web.dev/image-aspect-ratio/)."
  },
  "lighthouse-core/audits/image-aspect-ratio.js | failureTitle": {
    "message": "Приказује слике са погрешном размером"
  },
  "lighthouse-core/audits/image-aspect-ratio.js | title": {
    "message": "Приказује слике са тачном размером"
  },
  "lighthouse-core/audits/image-aspect-ratio.js | warningCompute": {
    "message": "Неважеће информације о величини слике {url}"
  },
  "lighthouse-core/audits/image-size-responsive.js | columnActual": {
    "message": "Стварна величина"
  },
  "lighthouse-core/audits/image-size-responsive.js | columnDisplayed": {
    "message": "Приказана величина"
  },
  "lighthouse-core/audits/image-size-responsive.js | columnExpected": {
    "message": "Очекивана величина"
  },
  "lighthouse-core/audits/image-size-responsive.js | description": {
    "message": "Природне димензије слике треба да буду пропорционалне размери величине екрана и пиксела да би слике биле што јасније. [Сазнајте више](https://web.dev/serve-responsive-images/)."
  },
  "lighthouse-core/audits/image-size-responsive.js | failureTitle": {
    "message": "Приказује слике са ниском резолуцијом"
  },
  "lighthouse-core/audits/image-size-responsive.js | title": {
    "message": "Приказује слике са одговарајућом резолуцијом"
  },
  "lighthouse-core/audits/installable-manifest.js | description": {
    "message": "Прегледачи могу проактивно да траже од корисника да додају апликацију на почетни екран, што може да доведе до већег ангажовања. [Сазнајте више](https://web.dev/installable-manifest/)."
  },
  "lighthouse-core/audits/installable-manifest.js | failureTitle": {
    "message": "Манифест веб-апликације не задовољава услове за инсталирање"
  },
  "lighthouse-core/audits/installable-manifest.js | title": {
    "message": "Манифест веб-апликације задовољава услове за инсталирање"
  },
  "lighthouse-core/audits/is-on-https.js | allowed": {
    "message": "Дозвољен"
  },
  "lighthouse-core/audits/is-on-https.js | blocked": {
    "message": "Блокиран"
  },
  "lighthouse-core/audits/is-on-https.js | columnInsecureURL": {
    "message": "Небезбедан URL"
  },
  "lighthouse-core/audits/is-on-https.js | columnResolution": {
    "message": "Разрешење захтева"
  },
  "lighthouse-core/audits/is-on-https.js | description": {
    "message": "Сви сајтови треба да буду заштићени HTTPS-ом, чак и они који не обрађују осетљиве податке. То обухвата избегавање [мешовитог садржаја](https://developers.google.com/web/fundamentals/security/prevent-mixed-content/what-is-mixed-content) односно учитавање неких ресурса преко HTTP-а иако се почетни захтев приказује преко HTTPS-а. HTTPS спречава уљезе да неовлашћено приступају комуникацији између апликације и корисника или да је пасивно слушају. Он је предуслов за HTTP/2 i API-је бројних нових веб-платформи. [Сазнајте више](https://web.dev/is-on-https/)."
  },
  "lighthouse-core/audits/is-on-https.js | displayValue": {
    "message": "{itemCount,plural, =1{Пронађен је 1 небезбедан захтев}one{Пронађен је # небезбедан захтев}few{Пронађена су # небезбедна захтева}other{Пронађено је # небезбедних захтева}}"
  },
  "lighthouse-core/audits/is-on-https.js | failureTitle": {
    "message": "Не користи HTTPS"
  },
  "lighthouse-core/audits/is-on-https.js | title": {
    "message": "Користи HTTPS"
  },
  "lighthouse-core/audits/is-on-https.js | upgraded": {
    "message": "Аутоматски надограђен на HTTPS"
  },
  "lighthouse-core/audits/is-on-https.js | warning": {
    "message": "Дозвољен уз упозорење"
  },
  "lighthouse-core/audits/largest-contentful-paint-element.js | description": {
    "message": "Ово је највећи елемент садржаја који је приказан у области приказа. [Сазнајте више](https://web.dev/lighthouse-largest-contentful-paint/)"
  },
  "lighthouse-core/audits/largest-contentful-paint-element.js | displayValue": {
    "message": "{itemCount,plural, =1{Пронађен је 1 елемент}one{Пронађен је # елемент}few{Пронађена су # елемента}other{Пронађено је # елемената}}"
  },
  "lighthouse-core/audits/largest-contentful-paint-element.js | title": {
    "message": "Елемент са највећим приказивањем садржаја"
  },
  "lighthouse-core/audits/layout-shift-elements.js | columnContribution": {
    "message": "CLS допринос"
  },
  "lighthouse-core/audits/layout-shift-elements.js | description": {
    "message": "Ови DOM елементи највише доприносе CLS-у странице."
  },
<<<<<<< HEAD
=======
  "lighthouse-core/audits/layout-shift-elements.js | displayValue": {
    "message": "{nodeCount,plural, =1{Пронађен је 1 елемент}one{Пронађен је # елемент}few{Пронађена су # елемента}other{Пронађено је # елемената}}"
  },
>>>>>>> 8fd7551d
  "lighthouse-core/audits/layout-shift-elements.js | title": {
    "message": "Избегавајте велике промене распореда"
  },
  "lighthouse-core/audits/load-fast-enough-for-pwa.js | description": {
    "message": "Брзо учитавање странице преко мобилне мреже обезбеђује добар доживљај корисницима мобилних уређаја. [Сазнајте више](https://web.dev/load-fast-enough-for-pwa/)."
  },
  "lighthouse-core/audits/load-fast-enough-for-pwa.js | displayValueText": {
    "message": "Интерактивно за {timeInMs, number, seconds} сек"
  },
  "lighthouse-core/audits/load-fast-enough-for-pwa.js | displayValueTextWithOverride": {
    "message": "Интерактивна на симулираној мобилној мрежи за {timeInMs, number, seconds} сек"
  },
  "lighthouse-core/audits/load-fast-enough-for-pwa.js | explanationLoadSlow": {
    "message": "Страница се преспоро учитава и не постаје интерактивна у року од 10 секунди. Погледајте прилике и дијагностику у одељку „Учинак“ да бисте сазнали како да побољшате учинак странице."
  },
  "lighthouse-core/audits/load-fast-enough-for-pwa.js | failureTitle": {
    "message": "Учитавање странице није довољно брзо на мобилним мрежама"
  },
  "lighthouse-core/audits/load-fast-enough-for-pwa.js | title": {
    "message": "Учитавање странице је довољно брзо на мобилним мрежама"
  },
  "lighthouse-core/audits/long-tasks.js | description": {
    "message": "Наводи најдуже задатке у главној нити, што је корисно за идентификовање оних који највише доприносе кашњењу приказа. [Сазнајте више](https://web.dev/long-tasks-devtools/)"
  },
  "lighthouse-core/audits/long-tasks.js | displayValue": {
    "message": "{itemCount,plural, =1{Пронађен је # дуги задатак}one{Пронађен је # дуги задатак}few{Пронађена су # дуга задатка}other{Пронађено је # дугих задатака}}"
  },
  "lighthouse-core/audits/long-tasks.js | title": {
    "message": "Избегавајте дуге задатке у главној нити"
  },
  "lighthouse-core/audits/mainthread-work-breakdown.js | columnCategory": {
    "message": "Категорија"
  },
  "lighthouse-core/audits/mainthread-work-breakdown.js | description": {
    "message": "Препоручујемо вам да смањите време потребно за рашчлањивање, компајлирање и извршавање JS датотека. Приказивање мањих JS ресурса ће вам можда помоћи у томе. [Сазнајте више](https://web.dev/mainthread-work-breakdown/)"
  },
  "lighthouse-core/audits/mainthread-work-breakdown.js | failureTitle": {
    "message": "Смањите рад главне нити"
  },
  "lighthouse-core/audits/mainthread-work-breakdown.js | title": {
    "message": "Смањује рад главне нити"
  },
  "lighthouse-core/audits/manual/pwa-cross-browser.js | description": {
    "message": "Да би имали што више корисника, сајтови треба да раде у свим значајнијим прегледачима. [Сазнајте више](https://web.dev/pwa-cross-browser/)."
  },
  "lighthouse-core/audits/manual/pwa-cross-browser.js | title": {
    "message": "Сајт ради у различитим веб-прегледачима"
  },
  "lighthouse-core/audits/manual/pwa-each-page-has-url.js | description": {
    "message": "Уверите се да до појединачних страница воде прецизни линкови преко URL-ова и да су URL-ови јединствени у сврху дељења на друштвеним медијима. [Сазнајте више](https://web.dev/pwa-each-page-has-url/)."
  },
  "lighthouse-core/audits/manual/pwa-each-page-has-url.js | title": {
    "message": "Свака страница има URL"
  },
  "lighthouse-core/audits/manual/pwa-page-transitions.js | description": {
    "message": "Корисници треба да имају утисак да су прелази брзи док додирују ставке, чак и на спорој мрежи. Овај доживљај је кључан за утисак који ће корисник имати о учинку. [Сазнајте више](https://web.dev/pwa-page-transitions/)."
  },
  "lighthouse-core/audits/manual/pwa-page-transitions.js | title": {
    "message": "Преласци са странице на страницу не делују као да се блокирају због мреже"
  },
  "lighthouse-core/audits/maskable-icon.js | description": {
    "message": "Икона која може да се маскира омогућава да слика прекрије цео облик без водоравног оивичења када се апликација инсталира на уређају. [Сазнајте више](https://web.dev/maskable-icon-audit/)."
  },
  "lighthouse-core/audits/maskable-icon.js | failureTitle": {
    "message": "Манифест не садржи икону која може да се маскира"
  },
  "lighthouse-core/audits/maskable-icon.js | title": {
    "message": "Манифест садржи икону која може да се маскира"
  },
  "lighthouse-core/audits/metrics/cumulative-layout-shift.js | description": {
    "message": "Кумулативни помак садржаја странице мери кретање видљивих елемената унутар области приказа. [Сазнајте више](https://web.dev/cls/)."
  },
  "lighthouse-core/audits/metrics/estimated-input-latency.js | description": {
    "message": "Процењено кашњење уноса је процена времена које је апликацији потребно да одговори на унос корисника, у милисекундама, током најпрометнијег рока од 5 секунди за учитавање странице. Ако је кашњење веће од 50 ms, корисници ће можда сматрати да апликација ради споро. [Сазнајте више](https://web.dev/estimated-input-latency/)."
  },
  "lighthouse-core/audits/metrics/first-contentful-paint.js | description": {
    "message": "Прво приказивање садржаја означава време када се приказују први текст или слика. [Сазнајте више](https://web.dev/first-contentful-paint/)."
  },
  "lighthouse-core/audits/metrics/first-cpu-idle.js | description": {
    "message": "Време првог неактивног процесора означава први тренутак у ком је главна нит странице довољно неактивна да би обрадила унос.  [Сазнајте више](https://web.dev/first-cpu-idle/)."
  },
  "lighthouse-core/audits/metrics/first-meaningful-paint.js | description": {
    "message": "Прво значајно приказивање означава време када примарни садржај странице постаје видљив. [Сазнајте више](https://web.dev/first-meaningful-paint/)."
  },
  "lighthouse-core/audits/metrics/interactive.js | description": {
    "message": "Време до интеракције је количина времена која је потребна да би страница постала потпуно интерактивна. [Сазнајте више](https://web.dev/interactive/)."
  },
  "lighthouse-core/audits/metrics/largest-contentful-paint.js | description": {
    "message": "Највеће приказивање садржаја означава тренутак у којем се приказују највећи текст или слика. [Сазнајте више](https://web.dev/lighthouse-largest-contentful-paint/)"
  },
  "lighthouse-core/audits/metrics/max-potential-fid.js | description": {
    "message": "Максимално потенцијално кашњење првог приказа које може да се деси корисницима је трајање најдужег задатка. [Сазнајте више](https://web.dev/lighthouse-max-potential-fid/)."
  },
  "lighthouse-core/audits/metrics/speed-index.js | description": {
    "message": "Индекс брзине приказује колико брзо садржај странице постаје видљив за кориснике. [Сазнајте више](https://web.dev/speed-index/)."
  },
  "lighthouse-core/audits/metrics/total-blocking-time.js | description": {
    "message": "Збир свих периода између FCP-а и времена до почетка интеракције, када задатак траје дуже од 50 ms, изражено у милисекундама. [Сазнајте више](https://web.dev/lighthouse-total-blocking-time/)."
  },
  "lighthouse-core/audits/network-rtt.js | description": {
    "message": "Трајања повратног пута (RTT) мреже знатно утичу на учинак. Ако је трајање повратног пута до почетне локације велико, то значи да би сервери који су ближи кориснику могли да побољшају учинак. [Сазнајте више](https://hpbn.co/primer-on-latency-and-bandwidth/)."
  },
  "lighthouse-core/audits/network-rtt.js | title": {
    "message": "Трајања повратног пута мреже"
  },
  "lighthouse-core/audits/network-server-latency.js | description": {
    "message": "Кашњења сервера могу да утичу на учинак веба. Ако је кашњење сервера за почетну локацију велико, то значи да је сервер преоптерећен или да има слаб позадински учинак. [Сазнајте више](https://hpbn.co/primer-on-web-performance/#analyzing-the-resource-waterfall)."
  },
  "lighthouse-core/audits/network-server-latency.js | title": {
    "message": "Позадинска кашњења сервера"
  },
  "lighthouse-core/audits/no-unload-listeners.js | description": {
    "message": "Догађај `unload` се не покреће поуздано и ако се он обрађује, то може да спречи оптимизације прегледача попут кеша за кретање уназад и унапред. Предлажемо вам да користите догађаје `pagehide` или `visibilitychange` уместо њега. [Сазнајте више](https://developers.google.com/web/updates/2018/07/page-lifecycle-api#the-unload-event)"
  },
  "lighthouse-core/audits/no-unload-listeners.js | failureTitle": {
    "message": "Региструје обрађивача догађаја `unload`"
  },
  "lighthouse-core/audits/no-unload-listeners.js | title": {
    "message": "Избегава обрађиваче догађаја `unload`"
  },
  "lighthouse-core/audits/offline-start-url.js | description": {
    "message": "Сервисер омогућава да веб-апликација буде поуздана у непредвидивим условима мреже. [Сазнајте више](https://web.dev/offline-start-url/)."
  },
  "lighthouse-core/audits/offline-start-url.js | errorLoading": {
    "message": "Грешка при учитавању URL-а {url} у сервисеру, пронађен је кôд статуса {statusCode}"
  },
  "lighthouse-core/audits/offline-start-url.js | failureTitle": {
    "message": "`start_url` не одговара кодом 200 када је офлајн"
  },
  "lighthouse-core/audits/offline-start-url.js | title": {
    "message": "`start_url` одговара кодом 200 када је офлајн"
  },
  "lighthouse-core/audits/offline-start-url.js | warningCantStart": {
    "message": "Lighthouse није успео да прочита `start_url` из манифеста. Као последица тога, претпоставили смо да је `start_url` URL документа. Порука о грешци: „{manifestWarning}“."
  },
  "lighthouse-core/audits/performance-budget.js | description": {
    "message": "Захтеве за количину и величину мреже одржавајте испод граница одређених циљевима за учинак. [Сазнајте више](https://developers.google.com/web/tools/lighthouse/audits/budgets)."
  },
  "lighthouse-core/audits/performance-budget.js | requestCountOverBudget": {
    "message": "{count,plural, =1{1 захтев}one{# захтев}few{# захтева}other{# захтева}}"
  },
  "lighthouse-core/audits/performance-budget.js | title": {
    "message": "Циљ за учинак"
  },
  "lighthouse-core/audits/redirects-http.js | description": {
    "message": "Ако сте већ подесили HTTPS, уверите се да преусмеравате сав HTTP саобраћај на HTTPS да бисте омогућили безбедне веб-функције за све кориснике. [Сазнајте више](https://web.dev/redirects-http/)."
  },
  "lighthouse-core/audits/redirects-http.js | failureTitle": {
    "message": "Не преусмерава HTTP саобраћај на HTTPS"
  },
  "lighthouse-core/audits/redirects-http.js | title": {
    "message": "Преусмерава HTTP саобраћај на HTTPS"
  },
  "lighthouse-core/audits/redirects.js | description": {
    "message": "Преусмеравања доводе до додатних кашњења пре учитавања странице. [Сазнајте више](https://web.dev/redirects/)."
  },
  "lighthouse-core/audits/redirects.js | title": {
    "message": "Избегавајте вишеструка преусмеравања странице"
  },
  "lighthouse-core/audits/resource-summary.js | description": {
    "message": "Да бисте подесили циљеве за количину и величину ресурса странице, додајте датотеку budget.json file. [Сазнајте више](https://web.dev/use-lighthouse-for-performance-budgets/)."
  },
  "lighthouse-core/audits/resource-summary.js | displayValue": {
    "message": "{requestCount,plural, =1{1 захтев • {byteCount, number, bytes} KiB}one{# захтев • {byteCount, number, bytes} KiB}few{# захтева • {byteCount, number, bytes} KiB}other{# захтева • {byteCount, number, bytes} KiB}}"
  },
  "lighthouse-core/audits/resource-summary.js | title": {
    "message": "Омогући да број захтева и величине преноса буду мали"
  },
  "lighthouse-core/audits/seo/canonical.js | description": {
    "message": "Канонички линкови предлажу који URL треба да се прикаже у резултатима претраге. [Сазнајте више](https://web.dev/canonical/)."
  },
  "lighthouse-core/audits/seo/canonical.js | explanationConflict": {
    "message": "Више неусаглашених URL-ова ({urlList})"
  },
  "lighthouse-core/audits/seo/canonical.js | explanationDifferentDomain": {
    "message": "Усмерава ка другом домену ({url})"
  },
  "lighthouse-core/audits/seo/canonical.js | explanationInvalid": {
    "message": "Неважећи URL ({url})"
  },
  "lighthouse-core/audits/seo/canonical.js | explanationPointsElsewhere": {
    "message": "Усмерава на другу `hreflang` локацију ({url})"
  },
  "lighthouse-core/audits/seo/canonical.js | explanationRelative": {
    "message": "Релативни URL ({url})"
  },
  "lighthouse-core/audits/seo/canonical.js | explanationRoot": {
    "message": "Усмерава на основни URL домена (почетну страницу), уместо еквивалентне странице садржаја"
  },
  "lighthouse-core/audits/seo/canonical.js | failureTitle": {
    "message": "Документ нема важећу вредност `rel=canonical`"
  },
  "lighthouse-core/audits/seo/canonical.js | title": {
    "message": "Документ има важећи атрибут `rel=canonical`"
  },
  "lighthouse-core/audits/seo/crawlable-anchors.js | columnFailingLink": {
    "message": "Линк који не може да се попише"
  },
  "lighthouse-core/audits/seo/crawlable-anchors.js | description": {
    "message": "Претраживачи могу да користе `href` атрибуте на линковима за пописивање веб-сајтова. Уверите се да `href` атрибут елемената сидра води на одговарајуће одредиште како би више страница са сајта могло да се открије. [Сазнајте више](https://support.google.com/webmasters/answer/9112205)"
  },
  "lighthouse-core/audits/seo/crawlable-anchors.js | failureTitle": {
    "message": "Линкови не могу да се попишу"
  },
  "lighthouse-core/audits/seo/crawlable-anchors.js | title": {
    "message": "Линкови могу да се попишу"
  },
  "lighthouse-core/audits/seo/font-size.js | description": {
    "message": "Величине фонтова испод 12 пиксела су премале да би биле читљиве и због њих корисници на мобилним уређајима морају да „зумирају прстима“ како би могли да читају садржај. Потрудите се да >60% текста странице буде ≥12 пиксела. [Сазнајте више](https://web.dev/font-size/)."
  },
  "lighthouse-core/audits/seo/font-size.js | displayValue": {
    "message": "{decimalProportion, number, extendedPercent} читљивог текста"
  },
  "lighthouse-core/audits/seo/font-size.js | explanationViewport": {
    "message": "Текст није читљив јер не постоји метаознака области приказа која је оптимизована за екране на мобилним уређајима."
  },
  "lighthouse-core/audits/seo/font-size.js | failureTitle": {
    "message": "Документ не користи читљиве величине фонтова"
  },
  "lighthouse-core/audits/seo/font-size.js | title": {
    "message": "Документ користи читљиве величине фонтова"
  },
  "lighthouse-core/audits/seo/hreflang.js | description": {
    "message": "Линкови hreflang обавештавају претраживаче коју верзију странице треба да наведу у резултатима претраге за дати језик или регион. [Сазнајте више](https://web.dev/hreflang/)."
  },
  "lighthouse-core/audits/seo/hreflang.js | failureTitle": {
    "message": "Документ нема важећи атрибут `hreflang`"
  },
  "lighthouse-core/audits/seo/hreflang.js | notFullyQualified": {
    "message": "Релативна href вредност"
  },
  "lighthouse-core/audits/seo/hreflang.js | title": {
    "message": "Документ има важећи атрибут `hreflang`"
  },
  "lighthouse-core/audits/seo/hreflang.js | unexpectedLanguage": {
    "message": "Неочекивани кôд језика"
  },
  "lighthouse-core/audits/seo/http-status-code.js | description": {
    "message": "Странице са неуспешним HTTP кодовима статуса можда неће бити правилно индексиране. [Сазнајте више](https://web.dev/http-status-code/)."
  },
  "lighthouse-core/audits/seo/http-status-code.js | failureTitle": {
    "message": "Страница има неуспешан HTTP кôд статуса"
  },
  "lighthouse-core/audits/seo/http-status-code.js | title": {
    "message": "Страница има успешан HTTP кôд статуса"
  },
  "lighthouse-core/audits/seo/is-crawlable.js | description": {
    "message": "Претраживачи не могу да уврсте странице у резултате претраге ако немају дозволу да их пописују. [Сазнајте више](https://web.dev/is-crawable/)."
  },
  "lighthouse-core/audits/seo/is-crawlable.js | failureTitle": {
    "message": "Индексирање странице је блокирано"
  },
  "lighthouse-core/audits/seo/is-crawlable.js | title": {
    "message": "Индексирање странице није блокирано"
  },
  "lighthouse-core/audits/seo/link-text.js | description": {
    "message": "Описни текст у линковима помаже претраживачима да разумеју садржај. [Сазнајте више](https://web.dev/link-text/)."
  },
  "lighthouse-core/audits/seo/link-text.js | displayValue": {
    "message": "{itemCount,plural, =1{Пронађен је 1 линк}one{Пронађен је # линк}few{Пронађена су # линка}other{Пронађено је # линкова}}"
  },
  "lighthouse-core/audits/seo/link-text.js | failureTitle": {
    "message": "Линкови немају описни текст"
  },
  "lighthouse-core/audits/seo/link-text.js | title": {
    "message": "Линкови имају описни текст"
  },
  "lighthouse-core/audits/seo/manual/structured-data.js | description": {
    "message": "Покрените [алатку за тестирање структурираних података](https://search.google.com/structured-data/testing-tool/) и [алатку за анализирање структурираних података](http://linter.structured-data.org/) да бисте проценили структуриране податке. [Сазнајте више](https://web.dev/structured-data/)."
  },
  "lighthouse-core/audits/seo/manual/structured-data.js | title": {
    "message": "Структурирани подаци су важећи"
  },
  "lighthouse-core/audits/seo/meta-description.js | description": {
    "message": "Метаописи могу да буду уврштени у резултате претраге да би пружили сажети резиме садржаја странице. [Сазнајте више](https://web.dev/meta-description/)."
  },
  "lighthouse-core/audits/seo/meta-description.js | explanation": {
    "message": "Поље за текст описа је празно."
  },
  "lighthouse-core/audits/seo/meta-description.js | failureTitle": {
    "message": "Документ нема метаопис"
  },
  "lighthouse-core/audits/seo/meta-description.js | title": {
    "message": "Документ има метаопис"
  },
  "lighthouse-core/audits/seo/plugins.js | description": {
    "message": "Претраживачи не могу да индексирају садржај додатних компонената, а многи уређаји ограничавају додатне компоненте или их не подржавају. [Сазнајте више](https://web.dev/plugins/)."
  },
  "lighthouse-core/audits/seo/plugins.js | failureTitle": {
    "message": "Документ користи додатне компоненте"
  },
  "lighthouse-core/audits/seo/plugins.js | title": {
    "message": "Документ избегава додатне компоненте"
  },
  "lighthouse-core/audits/seo/robots-txt.js | description": {
    "message": "Ако датотека robots.txt није правилно направљена, пописивачи можда неће моћи да разумеју како желите да се веб-сајт попише или индексира. [Сазнајте више](https://web.dev/robots-txt/)."
  },
  "lighthouse-core/audits/seo/robots-txt.js | displayValueHttpBadCode": {
    "message": "Захтев за датотеку robots.txt вратио је HTTP статус: {statusCode}"
  },
  "lighthouse-core/audits/seo/robots-txt.js | displayValueValidationError": {
    "message": "{itemCount,plural, =1{Пронађена је 1 грешка}one{Пронађена је # грешка}few{Пронађене су # грешке}other{Пронађено је # грешака}}"
  },
  "lighthouse-core/audits/seo/robots-txt.js | explanation": {
    "message": "Lighthouse није успео да преузме датотеку robots.txt"
  },
  "lighthouse-core/audits/seo/robots-txt.js | failureTitle": {
    "message": "Датотека robots.txt није важећа"
  },
  "lighthouse-core/audits/seo/robots-txt.js | title": {
    "message": "Датотека robots.txt је важећа"
  },
  "lighthouse-core/audits/seo/tap-targets.js | description": {
    "message": "Интерактивни елементи попут дугмади и линкова треба да буду довољно велики (48×48 пиксела) и да имају довољно простора око себе да би било лако да се додирну без преклапања са другим елементима. [Сазнајте више](https://web.dev/tap-targets/)."
  },
  "lighthouse-core/audits/seo/tap-targets.js | displayValue": {
    "message": "{decimalProportion, number, percent} циљева додиривања има одговарајућу величину"
  },
  "lighthouse-core/audits/seo/tap-targets.js | explanationViewportMetaNotOptimized": {
    "message": "Циљеви додиривања су премали јер не постоји метаознака области приказа која је оптимизована за екране на мобилним уређајима"
  },
  "lighthouse-core/audits/seo/tap-targets.js | failureTitle": {
    "message": "Циљеви додиривања немају одговарајућу величину"
  },
  "lighthouse-core/audits/seo/tap-targets.js | overlappingTargetHeader": {
    "message": "Циљ који се преклапа"
  },
  "lighthouse-core/audits/seo/tap-targets.js | tapTargetHeader": {
    "message": "Циљ додиривања"
  },
  "lighthouse-core/audits/seo/tap-targets.js | title": {
    "message": "Циљеви додиривања имају одговарајућу величину"
  },
  "lighthouse-core/audits/server-response-time.js | description": {
    "message": "Време одговора сервера за главни документ треба да буде кратко јер сви други захтеви зависе од њега. [Сазнајте више](https://web.dev/time-to-first-byte/)."
  },
  "lighthouse-core/audits/server-response-time.js | displayValue": {
    "message": "Основном документу је требало {timeInMs, number, milliseconds} ms"
  },
  "lighthouse-core/audits/server-response-time.js | failureTitle": {
    "message": "Скратите почетно време одговора сервера"
  },
  "lighthouse-core/audits/server-response-time.js | title": {
    "message": "Почетно време одговора сервера је било кратко"
  },
  "lighthouse-core/audits/service-worker.js | description": {
    "message": "Сервисер је технологија која омогућава апликацији да користи многе функције прогресивних веб-апликација, попут офлајн рада, додавања на почетни екран и искачућих обавештења. [Сазнајте више](https://web.dev/service-worker/)."
  },
  "lighthouse-core/audits/service-worker.js | explanationBadManifest": {
    "message": "Ову страницу контролише сервисер, али није пронађен ниједан `start_url` јер није успело рашчлањивање манифеста као важеће JSON датотеке"
  },
  "lighthouse-core/audits/service-worker.js | explanationBadStartUrl": {
    "message": "Ову страницу контролише сервисер, али `start_url` ({startUrl}) не спада у опсег сервисера ({scopeUrl})"
  },
  "lighthouse-core/audits/service-worker.js | explanationNoManifest": {
    "message": "Ову страницу контролише сервисер, али није пронађен ниједан `start_url` јер ниједан манифест није преузет."
  },
  "lighthouse-core/audits/service-worker.js | explanationOutOfScope": {
    "message": "Овај извор има један или више сервисера, али страница ({pageUrl}) није у опсегу."
  },
  "lighthouse-core/audits/service-worker.js | failureTitle": {
    "message": "Не региструје сервисер који контролише страницу и `start_url`"
  },
  "lighthouse-core/audits/service-worker.js | title": {
    "message": "Региструје сервисер који контролише страницу и `start_url`"
  },
  "lighthouse-core/audits/splash-screen.js | description": {
    "message": "Тематски уводни екран обезбеђује квалитетан доживљај када корисници покрећу апликацију са почетних екрана. [Сазнајте више](https://web.dev/splash-screen/)."
  },
  "lighthouse-core/audits/splash-screen.js | failureTitle": {
    "message": "Није конфигурисано за прилагођени уводни екран"
  },
  "lighthouse-core/audits/splash-screen.js | title": {
    "message": "Конфигурисано за прилагођени уводни екран"
  },
  "lighthouse-core/audits/themed-omnibox.js | description": {
    "message": "Трака за адресу прегледача може да има тему која одговара сајту. [Сазнајте више](https://web.dev/themed-omnibox/)."
  },
  "lighthouse-core/audits/themed-omnibox.js | failureTitle": {
    "message": "Не подешава боју теме за траку за адресу."
  },
  "lighthouse-core/audits/themed-omnibox.js | title": {
    "message": "Подешава боју теме за траку за адресу."
  },
  "lighthouse-core/audits/third-party-summary.js | columnBlockingTime": {
    "message": "Период блокирања главне нити"
  },
  "lighthouse-core/audits/third-party-summary.js | columnThirdParty": {
    "message": "Независни добављач"
  },
  "lighthouse-core/audits/third-party-summary.js | description": {
    "message": "Кôд независног добављача може значајно да утиче на учинак учитавања. Ограничите број сувишних независних добављача услуге и пробајте да учитате кôд независног добављача када страница примарно заврши са учитавањем. [Сазнајте више](https://developers.google.com/web/fundamentals/performance/optimizing-content-efficiency/loading-third-party-javascript/)."
  },
  "lighthouse-core/audits/third-party-summary.js | displayValue": {
    "message": "Кôд независног добављача је блокирао главну нит {timeInMs, number, milliseconds} ms"
  },
  "lighthouse-core/audits/third-party-summary.js | failureTitle": {
    "message": "Смањите утицај кода независног добављача"
  },
  "lighthouse-core/audits/third-party-summary.js | title": {
    "message": "Смањите коришћење садржаја треће стране"
  },
  "lighthouse-core/audits/timing-budget.js | columnMeasurement": {
    "message": "Мерење"
  },
  "lighthouse-core/audits/timing-budget.js | columnTimingMetric": {
    "message": "Показатељ"
  },
  "lighthouse-core/audits/timing-budget.js | description": {
    "message": "Подесите буџет за брзину учитавања да бисте лакше пратили учинак сајта. Сајтови са добрим учинком се учитавају за кратко време и брзо реагују на догађаје уноса корисника. [Сазнајте више](https://developers.google.com/web/tools/lighthouse/audits/budgets)."
  },
  "lighthouse-core/audits/timing-budget.js | title": {
    "message": "Буџет за брзину учитавања"
  },
  "lighthouse-core/audits/unsized-images.js | description": {
    "message": "Always include explicit width and height on image elements to reduce layout shifts and improve CLS. [Learn more](https://web.dev/optimize-cls/#images-without-dimensions)"
  },
  "lighthouse-core/audits/unsized-images.js | failureTitle": {
    "message": "Image elements do not have explicit `width` and `height`"
  },
  "lighthouse-core/audits/unsized-images.js | title": {
    "message": "Image elements have explicit `width` and `height`"
  },
  "lighthouse-core/audits/user-timings.js | columnType": {
    "message": "Тип"
  },
  "lighthouse-core/audits/user-timings.js | description": {
    "message": "Препоручујемо вам да опремите апликацију API-јем за време корисника да бисте измерили учинак апликације у реалном свету током кључних корисничких доживљаја. [Сазнајте више](https://web.dev/user-timings/)."
  },
  "lighthouse-core/audits/user-timings.js | displayValue": {
    "message": "{itemCount,plural, =1{1 време корисника}one{# време корисника}few{# времена корисника}other{# времена корисника}}"
  },
  "lighthouse-core/audits/user-timings.js | title": {
    "message": "Ознаке и мере Времена корисника"
  },
  "lighthouse-core/audits/uses-rel-preconnect.js | crossoriginWarning": {
    "message": "Повезивање унапред <link> је пронађено за „{securityOrigin}“, али га прегледач није употребио. Проверите да ли правилно користите атрибут `crossorigin`."
  },
  "lighthouse-core/audits/uses-rel-preconnect.js | description": {
    "message": "Размислите о томе да додате савете за ресурсе `preconnect` или `dns-prefetch` како бисте успоставили ране везе са важним изворима трећих страна. [Сазнајте више](https://web.dev/uses-rel-preconnect/)."
  },
  "lighthouse-core/audits/uses-rel-preconnect.js | title": {
    "message": "Повежите се унапред са потребним изворима"
  },
  "lighthouse-core/audits/uses-rel-preconnect.js | tooManyPreconnectLinksWarning": {
    "message": "Пронађено је више од 2 линка за повезивање унапред. Линкови за повезивање унапред треба да се користе ретко и само до најважнијих извора."
  },
  "lighthouse-core/audits/uses-rel-preload.js | crossoriginWarning": {
    "message": "Предучитавање <link> је пронађено за „{preloadURL}“, али га прегледач није употребио. Проверите да ли правилно користите атрибут `crossorigin`."
  },
  "lighthouse-core/audits/uses-rel-preload.js | description": {
    "message": "Препоручујемо вам да користите `<link rel=preload>` како бисте касније током учитавања странице дали приоритет преузимању ресурса који се тренутно траже. [Сазнајте више](https://web.dev/uses-rel-preload/)."
  },
  "lighthouse-core/audits/uses-rel-preload.js | title": {
    "message": "Унапред учитајте најважније захтеве"
  },
  "lighthouse-core/audits/viewport.js | description": {
    "message": "Додајте ознаку `<meta name=\"viewport\">` да бисте оптимизовали апликацију за екране на мобилним уређајима. [Сазнајте више](https://web.dev/viewport/)."
  },
  "lighthouse-core/audits/viewport.js | explanationNoTag": {
    "message": "Није пронађена ознака `<meta name=\"viewport\">`"
  },
  "lighthouse-core/audits/viewport.js | failureTitle": {
    "message": "Нема ознаку `<meta name=\"viewport\">` са ознакама `width` или `initial-scale`"
  },
  "lighthouse-core/audits/viewport.js | title": {
    "message": "Има ознаку `<meta name=\"viewport\">` са ознаком `width` или `initial-scale`"
  },
  "lighthouse-core/audits/without-javascript.js | description": {
    "message": "Апликација треба да приказује неки садржај када је JavaScript онемогућен, чак и ако је то само упозорење кориснику да је JavaScript обавезан за коришћење апликације. [Сазнајте више](https://web.dev/without-javascript/)."
  },
  "lighthouse-core/audits/without-javascript.js | explanation": {
    "message": "Тело странице треба да приказује неки садржај ако јој скрипте нису доступне."
  },
  "lighthouse-core/audits/without-javascript.js | failureTitle": {
    "message": "Не пружа резервни садржај када JavaScript није доступан"
  },
  "lighthouse-core/audits/without-javascript.js | title": {
    "message": "Има неки садржај када JavaScript није доступан"
  },
  "lighthouse-core/audits/works-offline.js | description": {
    "message": "Ако правите прогресивну веб-апликацију, размислите о томе да користите сервисер како би апликација могла да ради офлајн. [Сазнајте више](https://web.dev/works-offline/)."
  },
  "lighthouse-core/audits/works-offline.js | failureTitle": {
    "message": "Актуелна страница не одговара кодом 200 када је офлајн"
  },
  "lighthouse-core/audits/works-offline.js | title": {
    "message": "Актуелна страница одговара кодом 200 када је офлајн"
  },
  "lighthouse-core/audits/works-offline.js | warningNoLoad": {
    "message": "Страница се можда не учитава офлајн зато што је пробни URL ({requested}) преусмерен на „{final}“. Пробајте директно да тестирате други URL."
  },
  "lighthouse-core/config/default-config.js | a11yAriaGroupDescription": {
    "message": "То су прилике да побољшате коришћење ARIA улога у апликацији, чиме може да побољша доживљај корисника технологије за помоћ особама са инвалидитетом, као што је читач екрана."
  },
  "lighthouse-core/config/default-config.js | a11yAriaGroupTitle": {
    "message": "ARIA"
  },
  "lighthouse-core/config/default-config.js | a11yAudioVideoGroupDescription": {
    "message": "То су прилике да пружите алтернативни садржај за аудио и видео датотеке. То може да побољша доживљај за кориснике са оштећеним слухом или видом."
  },
  "lighthouse-core/config/default-config.js | a11yAudioVideoGroupTitle": {
    "message": "Звук и видео"
  },
  "lighthouse-core/config/default-config.js | a11yBestPracticesGroupDescription": {
    "message": "Ове ставке истичу уобичајене најбоље праксе у вези са приступачношћу."
  },
  "lighthouse-core/config/default-config.js | a11yBestPracticesGroupTitle": {
    "message": "Најбоље праксе"
  },
  "lighthouse-core/config/default-config.js | a11yCategoryDescription": {
    "message": "Ове провере истичу прилике за [побољшање приступачности веб-апликације](https://developers.google.com/web/fundamentals/accessibility). Аутоматски може да се открије само један подскуп проблема са приступачношћу, па препоручујемо да обављате и ручно тестирање."
  },
  "lighthouse-core/config/default-config.js | a11yCategoryManualDescription": {
    "message": "Ове ставке обрађују области које алатка за аутоматизовано тестирање не може да обухвати. Сазнајте више у водичу о [спровођењу прегледа приступачности](https://developers.google.com/web/fundamentals/accessibility/how-to-review)."
  },
  "lighthouse-core/config/default-config.js | a11yCategoryTitle": {
    "message": "Приступачност"
  },
  "lighthouse-core/config/default-config.js | a11yColorContrastGroupDescription": {
    "message": "То су прилике да побољшате читљивост садржаја."
  },
  "lighthouse-core/config/default-config.js | a11yColorContrastGroupTitle": {
    "message": "Контраст"
  },
  "lighthouse-core/config/default-config.js | a11yLanguageGroupDescription": {
    "message": "То су прилике да побољшате тумачење свог садржаја за кориснике на различитим језицима."
  },
  "lighthouse-core/config/default-config.js | a11yLanguageGroupTitle": {
    "message": "Интернационализација и локализација"
  },
  "lighthouse-core/config/default-config.js | a11yNamesLabelsGroupDescription": {
    "message": "То су прилике да побољшате семантику контрола у апликацији. То може да побољша доживљај корисника технологије за помоћ особама са инвалидитетом, као што је читач екрана."
  },
  "lighthouse-core/config/default-config.js | a11yNamesLabelsGroupTitle": {
    "message": "Називи и ознаке"
  },
  "lighthouse-core/config/default-config.js | a11yNavigationGroupDescription": {
    "message": "Ово су прилике да побољшате кретање по тастатури у апликацији."
  },
  "lighthouse-core/config/default-config.js | a11yNavigationGroupTitle": {
    "message": "Навигација"
  },
  "lighthouse-core/config/default-config.js | a11yTablesListsVideoGroupDescription": {
    "message": "Ово су прилике за побољшање доживљаја при читању података из табела или листа помоћу технологије за помоћ особама са инвалидитетом, попут читача екрана."
  },
  "lighthouse-core/config/default-config.js | a11yTablesListsVideoGroupTitle": {
    "message": "Табеле и листе"
  },
  "lighthouse-core/config/default-config.js | bestPracticesBrowserCompatGroupTitle": {
    "message": "Компатибилност прегледача"
  },
  "lighthouse-core/config/default-config.js | bestPracticesCategoryTitle": {
    "message": "Најбоље праксе"
  },
  "lighthouse-core/config/default-config.js | bestPracticesGeneralGroupTitle": {
    "message": "Опште"
  },
  "lighthouse-core/config/default-config.js | bestPracticesTrustSafetyGroupTitle": {
    "message": "Поверење и безбедност"
  },
  "lighthouse-core/config/default-config.js | bestPracticesUXGroupTitle": {
    "message": "Кориснички доживљај"
  },
  "lighthouse-core/config/default-config.js | budgetsGroupDescription": {
    "message": "Циљевима за учинак одређују се стандарди за учинак сајта."
  },
  "lighthouse-core/config/default-config.js | budgetsGroupTitle": {
    "message": "Циљеви"
  },
  "lighthouse-core/config/default-config.js | diagnosticsGroupDescription": {
    "message": "Више информација о учинку апликације. Ови бројеви не [утичу директно](https://web.dev/performance-scoring/) на оцену учинка."
  },
  "lighthouse-core/config/default-config.js | diagnosticsGroupTitle": {
    "message": "Дијагностика"
  },
  "lighthouse-core/config/default-config.js | firstPaintImprovementsGroupDescription": {
    "message": "Најважнији аспект учинка је брзина којом се пиксели приказују на екрану. Кључни показатељи: Прво приказивање садржаја, Прво значајно приказивање"
  },
  "lighthouse-core/config/default-config.js | firstPaintImprovementsGroupTitle": {
    "message": "Побољшања првог приказивања"
  },
  "lighthouse-core/config/default-config.js | loadOpportunitiesGroupDescription": {
    "message": "Ови предлози могу да вам помогну да се страница учитава брже. Не [утичу директно](https://web.dev/performance-scoring/) на оцену учинка."
  },
  "lighthouse-core/config/default-config.js | loadOpportunitiesGroupTitle": {
    "message": "Могућности"
  },
  "lighthouse-core/config/default-config.js | metricGroupTitle": {
    "message": "Показатељи"
  },
  "lighthouse-core/config/default-config.js | overallImprovementsGroupDescription": {
    "message": "Побољшајте општи доживљај учитавања да би страница почела да се одазива и да би била спремна за коришћење у најкраћем могућем року. Кључни показатељи: Време почетка интеракције, Индекс брзине"
  },
  "lighthouse-core/config/default-config.js | overallImprovementsGroupTitle": {
    "message": "Општа побољшања"
  },
  "lighthouse-core/config/default-config.js | performanceCategoryTitle": {
    "message": "Учинак"
  },
  "lighthouse-core/config/default-config.js | pwaCategoryDescription": {
    "message": "Овим проверама се оцењују аспекти прогресивне веб-апликације. [Сазнајте више](https://developers.google.com/web/progressive-web-apps/checklist)."
  },
  "lighthouse-core/config/default-config.js | pwaCategoryManualDescription": {
    "message": "Ове провере захтева основна [Контролна листа за прогресивне веб-апликације](https://developers.google.com/web/progressive-web-apps/checklist), али их Lighthouse не спроводи аутоматски. Оне не утичу на ваш резултат, али је важно да их ручно потврдите."
  },
  "lighthouse-core/config/default-config.js | pwaCategoryTitle": {
    "message": "Прогресивна веб-апликација"
  },
  "lighthouse-core/config/default-config.js | pwaFastReliableGroupTitle": {
    "message": "Брзо и поуздано"
  },
  "lighthouse-core/config/default-config.js | pwaInstallableGroupTitle": {
    "message": "Може да се инсталира"
  },
  "lighthouse-core/config/default-config.js | pwaOptimizedGroupTitle": {
    "message": "Оптимизовано за PWA"
  },
  "lighthouse-core/config/default-config.js | seoCategoryDescription": {
    "message": "Захваљујући овим проверама страница ће сигурно бити оптимизована за рангирање резултата претраживача. Има још неких фактора које Lighthouse не проверава, а који могу да утичу на рангирање у претрази. [Сазнајте више](https://support.google.com/webmasters/answer/35769)."
  },
  "lighthouse-core/config/default-config.js | seoCategoryManualDescription": {
    "message": "Покрећите ове додатне валидаторе на сајту да бисте проверили додатне најбоље праксе оптимизације за претраживаче."
  },
  "lighthouse-core/config/default-config.js | seoCategoryTitle": {
    "message": "Оптимизација за претраживаче"
  },
  "lighthouse-core/config/default-config.js | seoContentGroupDescription": {
    "message": "Форматирајте HTML садржај на начин који омогућава пописивачима да боље разумеју садржај апликације."
  },
  "lighthouse-core/config/default-config.js | seoContentGroupTitle": {
    "message": "Најбоље праксе за садржај"
  },
  "lighthouse-core/config/default-config.js | seoCrawlingGroupDescription": {
    "message": "Да би се апликација појавила у резултатима претраге, пописивачи треба да имају приступ до ње."
  },
  "lighthouse-core/config/default-config.js | seoCrawlingGroupTitle": {
    "message": "Пописивање и индексирање"
  },
  "lighthouse-core/config/default-config.js | seoMobileGroupDescription": {
    "message": "Уверите се да су странице прилагођене мобилним уређајима да корисници не би морали да умањују или увећавају приказ како би читали странице са садржајем. [Сазнајте више](https://developers.google.com/search/mobile-sites/)."
  },
  "lighthouse-core/config/default-config.js | seoMobileGroupTitle": {
    "message": "Прилагођено мобилним уређајима"
  },
  "lighthouse-core/gather/gather-runner.js | warningRedirected": {
    "message": "Страница се можда не учитава на очекиван начин зато што је пробни URL ({requested}) преусмерен на {final}. Пробајте директно да тестирате други URL."
  },
  "lighthouse-core/gather/gather-runner.js | warningTimeout": {
    "message": "Учитавање странице је било преспоро да би се довршило у оквиру временског ограничења. Резултати могу да буду непотпуни."
  },
  "lighthouse-core/lib/i18n/i18n.js | columnCacheTTL": {
    "message": "Време преживљавања кеша"
  },
  "lighthouse-core/lib/i18n/i18n.js | columnDuration": {
    "message": "Трајање"
  },
  "lighthouse-core/lib/i18n/i18n.js | columnElement": {
    "message": "Елемент"
  },
  "lighthouse-core/lib/i18n/i18n.js | columnFailingElem": {
    "message": "Failing Elements"
  },
  "lighthouse-core/lib/i18n/i18n.js | columnLocation": {
    "message": "Локација"
  },
  "lighthouse-core/lib/i18n/i18n.js | columnName": {
    "message": "Назив"
  },
  "lighthouse-core/lib/i18n/i18n.js | columnOverBudget": {
    "message": "Премашује циљ"
  },
  "lighthouse-core/lib/i18n/i18n.js | columnRequests": {
    "message": "Захтеви"
  },
  "lighthouse-core/lib/i18n/i18n.js | columnResourceSize": {
    "message": "Величина ресурса"
  },
  "lighthouse-core/lib/i18n/i18n.js | columnResourceType": {
    "message": "Тип ресурса"
  },
  "lighthouse-core/lib/i18n/i18n.js | columnSize": {
    "message": "Величина"
  },
  "lighthouse-core/lib/i18n/i18n.js | columnSource": {
    "message": "Извор"
  },
  "lighthouse-core/lib/i18n/i18n.js | columnStartTime": {
    "message": "Време почетка"
  },
  "lighthouse-core/lib/i18n/i18n.js | columnTimeSpent": {
    "message": "Проведено време"
  },
  "lighthouse-core/lib/i18n/i18n.js | columnTransferSize": {
    "message": "Величина преноса"
  },
  "lighthouse-core/lib/i18n/i18n.js | columnURL": {
    "message": "URL"
  },
  "lighthouse-core/lib/i18n/i18n.js | columnWastedBytes": {
    "message": "Потенцијална уштеда"
  },
  "lighthouse-core/lib/i18n/i18n.js | columnWastedMs": {
    "message": "Потенцијална уштеда"
  },
  "lighthouse-core/lib/i18n/i18n.js | cumulativeLayoutShiftMetric": {
    "message": "Cumulative Layout Shift"
  },
  "lighthouse-core/lib/i18n/i18n.js | displayValueByteSavings": {
    "message": "Потенцијална уштеда од {wastedBytes, number, bytes} KiB"
  },
  "lighthouse-core/lib/i18n/i18n.js | displayValueMsSavings": {
    "message": "Потенцијална уштеда од {wastedMs, number, milliseconds} ms"
  },
  "lighthouse-core/lib/i18n/i18n.js | documentResourceType": {
    "message": "Документ"
  },
  "lighthouse-core/lib/i18n/i18n.js | estimatedInputLatencyMetric": {
    "message": "Процењено кашњење уноса"
  },
  "lighthouse-core/lib/i18n/i18n.js | firstCPUIdleMetric": {
    "message": "Време првог неактивног процесора"
  },
  "lighthouse-core/lib/i18n/i18n.js | firstContentfulPaintMetric": {
    "message": "First Contentful Paint"
  },
  "lighthouse-core/lib/i18n/i18n.js | firstMeaningfulPaintMetric": {
    "message": "Прво значајно приказивање"
  },
  "lighthouse-core/lib/i18n/i18n.js | fontResourceType": {
    "message": "Фонт"
  },
  "lighthouse-core/lib/i18n/i18n.js | imageResourceType": {
    "message": "Слика"
  },
  "lighthouse-core/lib/i18n/i18n.js | interactiveMetric": {
    "message": "Time to Interactive"
  },
  "lighthouse-core/lib/i18n/i18n.js | largestContentfulPaintMetric": {
    "message": "Largest Contentful Paint"
  },
  "lighthouse-core/lib/i18n/i18n.js | maxPotentialFIDMetric": {
    "message": "Макс. потенцијално кашњење првог приказа"
  },
  "lighthouse-core/lib/i18n/i18n.js | mediaResourceType": {
    "message": "Медији"
  },
  "lighthouse-core/lib/i18n/i18n.js | ms": {
    "message": "{timeInMs, number, milliseconds} ms"
  },
  "lighthouse-core/lib/i18n/i18n.js | otherResourceType": {
    "message": "Друго"
  },
  "lighthouse-core/lib/i18n/i18n.js | scriptResourceType": {
    "message": "Скрипта"
  },
  "lighthouse-core/lib/i18n/i18n.js | seconds": {
    "message": "{timeInMs, number, seconds} сек"
  },
  "lighthouse-core/lib/i18n/i18n.js | speedIndexMetric": {
    "message": "Speed Index"
  },
  "lighthouse-core/lib/i18n/i18n.js | stylesheetResourceType": {
    "message": "Опис стила"
  },
  "lighthouse-core/lib/i18n/i18n.js | thirdPartyResourceType": {
    "message": "Независни ресурси"
  },
  "lighthouse-core/lib/i18n/i18n.js | totalBlockingTimeMetric": {
    "message": "Total Blocking Time"
  },
  "lighthouse-core/lib/i18n/i18n.js | totalResourceType": {
    "message": "Укупно"
  },
  "lighthouse-core/lib/lh-error.js | badTraceRecording": {
    "message": "Дошло је до грешке при евидентирању трага током учитавања странице. Поново покрените Lighthouse. ({errorCode})"
  },
  "lighthouse-core/lib/lh-error.js | criTimeout": {
    "message": "Временско ограничење чекања на иницијалну везу за протокол програма за отклањање грешака."
  },
  "lighthouse-core/lib/lh-error.js | didntCollectScreenshots": {
    "message": "Chrome није прикупио ниједан снимак екрана током учитавања странице. Уверите се да је садржај видљив на страници, па пробајте да поново покренете Lighthouse. ({errorCode})"
  },
  "lighthouse-core/lib/lh-error.js | dnsFailure": {
    "message": "DNS сервери нису могли да разреше наведени домен."
  },
  "lighthouse-core/lib/lh-error.js | erroredRequiredArtifact": {
    "message": "Прикупљач за обавезни ресурс {artifactName} је наишао на грешку: {errorMessage}"
  },
  "lighthouse-core/lib/lh-error.js | internalChromeError": {
    "message": "Дошло је до интерне грешке у Chrome-у. Поново покрените Chrome и пробајте да поново покренете Lighthouse."
  },
  "lighthouse-core/lib/lh-error.js | missingRequiredArtifact": {
    "message": "Прикупљач за обавезни ресурс {artifactName} се није покренуо."
  },
  "lighthouse-core/lib/lh-error.js | notHtml": {
    "message": "Наведена страница није HTML (приказује се као {mimeType} MIME типа)."
  },
  "lighthouse-core/lib/lh-error.js | oldChromeDoesNotSupportFeature": {
    "message": "Ова верзија Chrome-а је престара да би подржавала „{featureName}“. Користите новију верзију да бисте видели комплетне резултате."
  },
  "lighthouse-core/lib/lh-error.js | pageLoadFailed": {
    "message": "Lighthouse није успео да поуздано учита страницу коју сте захтевали. Уверите се да тестирате одговарајући URL и да сервер правилно одговара на све захтеве."
  },
  "lighthouse-core/lib/lh-error.js | pageLoadFailedHung": {
    "message": "Lighthouse није успео да поуздано учита URL који сте захтевали јер је страница престала да реагује."
  },
  "lighthouse-core/lib/lh-error.js | pageLoadFailedInsecure": {
    "message": "URL који сте навели нема важећи безбедносни сертификат. {securityMessages}"
  },
  "lighthouse-core/lib/lh-error.js | pageLoadFailedInterstitial": {
    "message": "Chrome је спречио учитавање странице са транзитивним огласом. Уверите се да тестирате одговарајући URL и да сервер правилно одговара на све захтеве."
  },
  "lighthouse-core/lib/lh-error.js | pageLoadFailedWithDetails": {
    "message": "Lighthouse није успео да поуздано учита страницу коју сте захтевали. Уверите се да тестирате одговарајући URL и да сервер правилно одговара на све захтеве. (Детаљи: {errorDetails})"
  },
  "lighthouse-core/lib/lh-error.js | pageLoadFailedWithStatusCode": {
    "message": "Lighthouse није успео да поуздано учита страницу коју сте захтевали. Уверите се да тестирате одговарајући URL и да сервер правилно одговара на све захтеве. (Кôд статуса: {statusCode})"
  },
  "lighthouse-core/lib/lh-error.js | pageLoadTookTooLong": {
    "message": "Учитавање странице је трајало предуго. Пратите прилике у извештају да бисте скратили време учитавања странице, па поново покрените Lighthouse. ({errorCode})"
  },
  "lighthouse-core/lib/lh-error.js | protocolTimeout": {
    "message": "Одговор протокола DevTools се чека дуже од додељеног периода. (Метод: {protocolMethod})"
  },
  "lighthouse-core/lib/lh-error.js | requestContentTimeout": {
    "message": "Преузимање садржаја ресурса траје дуже од додељеног периода."
  },
  "lighthouse-core/lib/lh-error.js | urlInvalid": {
    "message": "Изгледа да је URL који сте навели неважећи."
  },
  "lighthouse-core/report/html/renderer/util.js | auditGroupExpandTooltip": {
    "message": "Прикажи провере"
  },
  "lighthouse-core/report/html/renderer/util.js | calculatorLink": {
    "message": "Погледајте калкулатор."
  },
  "lighthouse-core/report/html/renderer/util.js | crcInitialNavigation": {
    "message": "Почетна навигација"
  },
  "lighthouse-core/report/html/renderer/util.js | crcLongestDurationLabel": {
    "message": "Максимално кашњење критичне путање:"
  },
  "lighthouse-core/report/html/renderer/util.js | dropdownCopyJSON": {
    "message": "Копирај JSON"
  },
  "lighthouse-core/report/html/renderer/util.js | dropdownDarkTheme": {
    "message": "Укључи/искључи тамну тему"
  },
  "lighthouse-core/report/html/renderer/util.js | dropdownPrintExpanded": {
    "message": "Прошири дијалог за штампање"
  },
  "lighthouse-core/report/html/renderer/util.js | dropdownPrintSummary": {
    "message": "Штампај резиме"
  },
  "lighthouse-core/report/html/renderer/util.js | dropdownSaveGist": {
    "message": "Сачувај као Gist"
  },
  "lighthouse-core/report/html/renderer/util.js | dropdownSaveHTML": {
    "message": "Сачувај као HTML"
  },
  "lighthouse-core/report/html/renderer/util.js | dropdownSaveJSON": {
    "message": "Сачувај као JSON"
  },
  "lighthouse-core/report/html/renderer/util.js | dropdownViewer": {
    "message": "Отвори у приказивачу"
  },
  "lighthouse-core/report/html/renderer/util.js | errorLabel": {
    "message": "Грешка!"
  },
  "lighthouse-core/report/html/renderer/util.js | errorMissingAuditInfo": {
    "message": "Пријављивање грешке: нема информација о провери"
  },
  "lighthouse-core/report/html/renderer/util.js | footerIssue": {
    "message": "Пријавите проблем"
  },
  "lighthouse-core/report/html/renderer/util.js | labDataTitle": {
    "message": "Подаци о експерименталним функцијама"
  },
  "lighthouse-core/report/html/renderer/util.js | lsPerformanceCategoryDescription": {
    "message": "[Lighthouse](https://developers.google.com/web/tools/lighthouse/) анализа актуелне странице емулиране помоћу мобилне мреже. Вредности представљају процене и могу да варирају."
  },
  "lighthouse-core/report/html/renderer/util.js | manualAuditsGroupTitle": {
    "message": "Додатне ставке за ручну проверу"
  },
  "lighthouse-core/report/html/renderer/util.js | notApplicableAuditsGroupTitle": {
    "message": "Није примењиво"
  },
  "lighthouse-core/report/html/renderer/util.js | opportunityResourceColumnLabel": {
    "message": "Могућност"
  },
  "lighthouse-core/report/html/renderer/util.js | opportunitySavingsColumnLabel": {
    "message": "Процењена уштеда"
  },
  "lighthouse-core/report/html/renderer/util.js | passedAuditsGroupTitle": {
    "message": "Провере са задовољавајућом оценом"
  },
  "lighthouse-core/report/html/renderer/util.js | runtimeDesktopEmulation": {
    "message": "Емулирани рачунар"
  },
  "lighthouse-core/report/html/renderer/util.js | runtimeMobileEmulation": {
    "message": "Емулирани Moto G4"
  },
  "lighthouse-core/report/html/renderer/util.js | runtimeNoEmulation": {
    "message": "Без емулације"
  },
  "lighthouse-core/report/html/renderer/util.js | runtimeSettingsBenchmark": {
    "message": "Јачина процесора/меморије"
  },
  "lighthouse-core/report/html/renderer/util.js | runtimeSettingsCPUThrottling": {
    "message": "Ограничавање процесора"
  },
  "lighthouse-core/report/html/renderer/util.js | runtimeSettingsChannel": {
    "message": "Канал"
  },
  "lighthouse-core/report/html/renderer/util.js | runtimeSettingsDevice": {
    "message": "Уређај"
  },
  "lighthouse-core/report/html/renderer/util.js | runtimeSettingsFetchTime": {
    "message": "Време преузимања"
  },
  "lighthouse-core/report/html/renderer/util.js | runtimeSettingsNetworkThrottling": {
    "message": "Ограничавање мреже"
  },
  "lighthouse-core/report/html/renderer/util.js | runtimeSettingsTitle": {
    "message": "Подешавања времена извршавања"
  },
  "lighthouse-core/report/html/renderer/util.js | runtimeSettingsUA": {
    "message": "Кориснички агент (хост)"
  },
  "lighthouse-core/report/html/renderer/util.js | runtimeSettingsUANetwork": {
    "message": "Кориснички агент (мрежа)"
  },
  "lighthouse-core/report/html/renderer/util.js | runtimeSettingsUrl": {
    "message": "URL"
  },
  "lighthouse-core/report/html/renderer/util.js | runtimeUnknown": {
    "message": "Непознато"
  },
  "lighthouse-core/report/html/renderer/util.js | snippetCollapseButtonLabel": {
    "message": "Скупи фрагмент"
  },
  "lighthouse-core/report/html/renderer/util.js | snippetExpandButtonLabel": {
    "message": "Прошири фрагмент"
  },
  "lighthouse-core/report/html/renderer/util.js | thirdPartyResourcesLabel": {
    "message": "Прикажи независне ресурсе"
  },
  "lighthouse-core/report/html/renderer/util.js | throttlingProvided": {
    "message": "Пружа окружење"
  },
  "lighthouse-core/report/html/renderer/util.js | toplevelWarningsMessage": {
    "message": "Било је извесних проблема који су утицали на ово покретање Lighthouse-а:"
  },
  "lighthouse-core/report/html/renderer/util.js | varianceDisclaimer": {
    "message": "Вредности представљају процене и могу да варирају. [Оцена учинка са израчунава](https://web.dev/performance-scoring/) директно на основу тих показатеља."
  },
  "lighthouse-core/report/html/renderer/util.js | warningAuditsGroupTitle": {
    "message": "Провере са задовољавајућом оценом које садрже упозорења"
  },
  "lighthouse-core/report/html/renderer/util.js | warningHeader": {
    "message": "Упозорења: "
  },
  "stack-packs/packs/amp.js | efficient_animated_content": {
    "message": "Када је у питању анимирани садржај, користите [amp-anim](https://amp.dev/documentation/components/amp-anim/) да бисте смањили коришћење процесора док садржај није на екрану."
  },
  "stack-packs/packs/amp.js | offscreen_images": {
    "message": "Уверите се да користите важеће ознаке`amp-img` за слике које се аутоматски одложено учитавају ван прве области приказа. [Сазнајте више](https://amp.dev/documentation/guides-and-tutorials/develop/media_iframes_3p/?format=websites#images)."
  },
  "stack-packs/packs/amp.js | render_blocking_resources": {
    "message": "Користите алатке као што је [AMP оптимизатор](https://github.com/ampproject/amp-toolbox/tree/main/packages/optimizer) да бисте [приказивали AMP распореде на серверу](https://amp.dev/documentation/guides-and-tutorials/optimize-and-measure/server-side-rendering/)."
  },
  "stack-packs/packs/amp.js | unminified_css": {
    "message": "Погледајте [AMP документацију](https://amp.dev/documentation/guides-and-tutorials/develop/style_and_layout/style_pages/) да бисте се уверили да су сви стилови подржани."
  },
  "stack-packs/packs/amp.js | uses_responsive_images": {
    "message": "Елемент `amp-img` подржава атрибут `srcset` да би назначио које елементе слика да користи на основу величине екрана.  [Сазнајте више](https://amp.dev/documentation/guides-and-tutorials/develop/style_and_layout/art_direction/)."
  },
  "stack-packs/packs/amp.js | uses_webp_images": {
    "message": "Размислите о томе да прикажете све компоненте `amp-img` у WebP форматима уз навођење прикладног резервног решења за друге прегледаче. [Сазнајте више](https://amp.dev/documentation/components/amp-img/#example:-specifying-a-fallback-image)."
  },
  "stack-packs/packs/angular.js | dom_size": {
    "message": "Размислите о томе да користите виртуелно померање помоћу Component Dev Kit-а (CDK) ако се приказују веома велике листе. [Сазнајте више](https://web.dev/virtualize-lists-with-angular-cdk/)."
  },
  "stack-packs/packs/angular.js | total_byte_weight": {
    "message": "Примените [раздвајање кода на нивоу руте](https://web.dev/route-level-code-splitting-in-angular/) да бисте смањили величину JavaScript пакета. Такође размислите о томе да унапред кеширате елементе помоћу [сервисера Angular](https://web.dev/precaching-with-the-angular-service-worker/)."
  },
  "stack-packs/packs/angular.js | unminified_warning": {
    "message": "Ако користите Angular CLI, уверите се да су верзије генерисане у производном режиму. [Сазнајте више](https://angular.io/guide/deployment#enable-runtime-production-mode)."
  },
  "stack-packs/packs/angular.js | unused_javascript": {
    "message": "Ако користите Angular CLI, уврстите мапе извора у прозводну верзију да бисте прегледали пакете. [Сазнајте више](https://angular.io/guide/deployment#inspect-the-bundles)."
  },
  "stack-packs/packs/angular.js | uses_rel_preload": {
    "message": "Учитајте руте унапред да бисте убрзали навигацију. [Сазнајте више](https://web.dev/route-preloading-in-angular/)."
  },
  "stack-packs/packs/angular.js | uses_responsive_images": {
    "message": "Размислите о томе да користите услужни програм `BreakpointObserver` у Component Dev Kit-у (CDK) да бисте управљали преломним тачкама слика. [Сазнајте више](https://material.angular.io/cdk/layout/overview)."
  },
  "stack-packs/packs/magento.js | critical_request_chains": {
    "message": "Ако не правите пакете JavaScript елемената, размислите о томе да користите [бејлер](https://github.com/magento/baler)."
  },
  "stack-packs/packs/magento.js | disable_bundling": {
    "message": "Онемогућите уграђене [функције прављења пакета и умањивања у JavaScript-у](https://devdocs.magento.com/guides/v2.3/frontend-dev-guide/themes/js-bundling.html) на платформи Magento и размотрите коришћење [бејлера](https://github.com/magento/baler/) уместо тога."
  },
  "stack-packs/packs/magento.js | font_display": {
    "message": "Назначите ознаку `@font-display` када [дефинишете прилагођене фонтове](https://devdocs.magento.com/guides/v2.3/frontend-dev-guide/css-topics/using-fonts.html)."
  },
  "stack-packs/packs/magento.js | offscreen_images": {
    "message": "Размислите о томе да измените шаблоне производа и каталога да бисте искористили функцију [одложеног учитавања](https://web.dev/native-lazy-loading/) на веб-платформи."
  },
  "stack-packs/packs/magento.js | server_response_time": {
    "message": "Користите [Varnish интеграцију](https://devdocs.magento.com/guides/v2.3/config-guide/varnish/config-varnish.html) платформе Magento."
  },
  "stack-packs/packs/magento.js | unminified_css": {
    "message": "Омогућите опцију „Умањи CSS датотеке“ у подешавањима за програмере у продавници. [Сазнајте више](https://devdocs.magento.com/guides/v2.3/performance-best-practices/configuration.html?itm_source=devdocs&itm_medium=search_page&itm_campaign=federated_search&itm_term=minify%20css%20files)."
  },
  "stack-packs/packs/magento.js | unminified_javascript": {
    "message": "Користите [Terser](https://www.npmjs.com/package/terser) да бисте умањили све JavaScript елементе из примене статичног садржаја и онемогућили уграђену функцију умањивања."
  },
  "stack-packs/packs/magento.js | unused_javascript": {
    "message": "Онемогућите уграђено [прављење JavaScript пакета](https://devdocs.magento.com/guides/v2.3/frontend-dev-guide/themes/js-bundling.html) на платформи Magento."
  },
  "stack-packs/packs/magento.js | uses_optimized_images": {
    "message": "Размислите о томе да потражите мноштво додатака трећих страна на [Magento Marketplace-у](https://marketplace.magento.com/catalogsearch/result/?q=optimize%20image) да бисте оптимизовали слике."
  },
  "stack-packs/packs/magento.js | uses_rel_preconnect": {
    "message": "Савете за ресурсе за повезивање унапред или припрему учитавања DNS-а можете да додате ако[измените изглед теме](https://devdocs.magento.com/guides/v2.3/frontend-dev-guide/layouts/xml-manage.html)."
  },
  "stack-packs/packs/magento.js | uses_rel_preload": {
    "message": "Ознаке `<link rel=preload>` могу да се додају [изменом изгледа теме](https://devdocs.magento.com/guides/v2.3/frontend-dev-guide/layouts/xml-manage.html)."
  },
  "stack-packs/packs/magento.js | uses_webp_images": {
    "message": "Размислите о томе да потражите мноштво додатака трећих страна на [Magento Marketplace-у](https://marketplace.magento.com/catalogsearch/result/?q=webp) да бисте искористили новије формате слика."
  },
  "stack-packs/packs/react.js | dom_size": {
    "message": "Размислите о томе да користите библиотеку „са прозорима“ као што је `react-window` да бисте смањили број направљених DOM чворова ако на страници приказујете много елемената који се понављају. [Сазнајте више](https://web.dev/virtualize-long-lists-react-window/). Ако користите мамац Ефекат за побољшање учинка времена извршавања, такође смањите непотребна поновна приказивања помоћу компонената [shouldComponentUpdate](https://reactjs.org/docs/optimizing-performance.html#shouldcomponentupdate-in-action), [PureComponent](https://reactjs.org/docs/react-api.html#reactpurecomponent) или [React.memo](https://reactjs.org/docs/react-api.html#reactmemo) и [прескочите ефекте](https://reactjs.org/docs/hooks-effect.html#tip-optimizing-performance-by-skipping-effects) само док се одређене зависности не промене."
  },
  "stack-packs/packs/react.js | redirects": {
    "message": "Ако користите React рутер, смањите коришћење компоненте `<Redirect>` за [навигације помоћу руте](https://reacttraining.com/react-router/web/api/Redirect)."
  },
  "stack-packs/packs/react.js | server_response_time": {
    "message": "Ако приказујете било какве React компоненте на серверу, размислите о томе да користите `renderToNodeStream()` или `renderToStaticNodeStream()` како бисте омогућили клијенту да прима и попуњава различите делове ознаке уместо свих делова одједном. [Сазнајте више](https://reactjs.org/docs/react-dom-server.html#rendertonodestream)."
  },
  "stack-packs/packs/react.js | unminified_css": {
    "message": "Ако систем верзије аутоматски умањује CSS датотеке, уверите се да примењујете производну верзију апликације. То можете да проверите помоћу додатка React Developer Tools. [Сазнајте више](https://reactjs.org/docs/optimizing-performance.html#use-the-production-build)."
  },
  "stack-packs/packs/react.js | unminified_javascript": {
    "message": "Ако систем верзије аутоматски умањује JS датотеке, уверите се да примењујете производну верзију апликације. То можете да проверите помоћу додатка React Developer Tools. [Сазнајте више](https://reactjs.org/docs/optimizing-performance.html#use-the-production-build)."
  },
  "stack-packs/packs/react.js | unused_javascript": {
    "message": "Ако не приказујете на серверу, [раздвојите JavaScript пакете](https://web.dev/code-splitting-suspense/) помоћу ознаке `React.lazy()`. У супротном, раздвојите кôд помоћу библиотеке треће стране попут [компонената које могу да се учитавају](https://www.smooth-code.com/open-source/loadable-components/docs/getting-started/)."
  },
  "stack-packs/packs/react.js | user_timings": {
    "message": "Користите React DevTools Profiler, који користи API Profiler, да бисте мерили перформансе приказивања компонената. [Сазнајте више.](https://reactjs.org/blog/2018/09/10/introducing-the-react-profiler.html)"
  },
  "stack-packs/packs/wordpress.js | efficient_animated_content": {
    "message": "Предлажемо да отпремите GIF у услугу која ће га кодирати за уградњу у HTML5 видео."
  },
  "stack-packs/packs/wordpress.js | offscreen_images": {
    "message": "Инсталирајте [WordPress додатну компоненту за лако учитавање](https://wordpress.org/plugins/search/lazy+load/) која омогућава да одложите све слике ван екрана или да пређете на тему која пружа ту функцију. Препоручујемо и да користите [додатну компоненту за AMP странице](https://wordpress.org/plugins/amp/)."
  },
  "stack-packs/packs/wordpress.js | render_blocking_resources": {
    "message": "Неке WordPress додатне компоненте могу да вам помогну да [уметнете критичне елементе](https://wordpress.org/plugins/search/critical+css/) или [одложите мање важне ресурсе](https://wordpress.org/plugins/search/defer+css+javascript/). Имајте на уму да оптимизације које пружају ове додатне компоненте могу да оштете функције или теме додатних компоненти, па ћете вероватно морати да уносите промене у кôд."
  },
  "stack-packs/packs/wordpress.js | server_response_time": {
    "message": "Теме, додатне компоненте и спецификације сервера доприносе времену одговора сервера. Препоручујемо да пронађете оптимизованију тему, пажљиво изаберете додатну компоненту за оптимизацију и/или надоградите сервер."
  },
  "stack-packs/packs/wordpress.js | total_byte_weight": {
    "message": "Препоручујемо да прикажете одломке у листама постова (на пример, преко још ознака), смањите број постова који се приказују на одређеној страници, раздвојите дугачке постове на више странциа или користите додатну компоненту за лако учитавање коментара."
  },
  "stack-packs/packs/wordpress.js | unminified_css": {
    "message": "Неке [WordPress додатне компоненте](https://wordpress.org/plugins/search/minify+css/) могу да убрзају сајт тако што повезују, умањују и компримују стилове. Ово умањивање можете да обавите и унапред помоћу процеса дизајнирања ако је могуће."
  },
  "stack-packs/packs/wordpress.js | unminified_javascript": {
    "message": "Неке [WordPress додатне компоненте](https://wordpress.org/plugins/search/minify+javascript/) могу да убрзају сајт тако што повезују, умањују и компримују скрипте. Ово умањивање можете да обавите и унапред помоћу процеса дизајнирања ако је могуће."
  },
  "stack-packs/packs/wordpress.js | unused_css_rules": {
    "message": "Препоручујемо да умањите или промените број [WordPress додатних компоненти](https://wordpress.org/plugins/) које на страници учитавају CSS који се не користи. Да бисте идентификовали додатне компоненте које додају сувишан CSS, пробајте да покренете [покривеност кода](https://developers.google.com/web/updates/2017/04/devtools-release-notes#coverage) у алатки Chrome DevTools. Можете да идентификујете одговорну тему/додатну компоненту у URL-у стилске странице. Потражите додатне компоненте које на листи имају много стилских страница са доста црвенила у покривености кода. Додатна компонента треба да стави стилску страницу на листу само ако се стварно користи на страници."
  },
  "stack-packs/packs/wordpress.js | unused_javascript": {
    "message": "Препоручујемо да умањите или промените број [WordPress додатних компоненти](https://wordpress.org/plugins/) које на страници учитавају JavaScript који се не користи. Да бисте идентификовали додатне компоненте које додају сувишан JS, пробајте да покренете [покривеност кода](https://developers.google.com/web/updates/2017/04/devtools-release-notes#coverage) у алатки Chrome DevTools. Можете да идентификујете одговорну тему/додатну компоненту у URL-у скрипте. Потражите додатне компоненте које на листи имају много скрипти са доста црвенила у покривености кода. Додатна компонента треба да стави скрипту на листу само ако се стварно користи на страници."
  },
  "stack-packs/packs/wordpress.js | uses_long_cache_ttl": {
    "message": "Прочитајте више о [кеширању прегледача у WordPress-у](https://wordpress.org/support/article/optimization/#browser-caching)."
  },
  "stack-packs/packs/wordpress.js | uses_optimized_images": {
    "message": "Препоручујемо да користите [WordPress додатну компоненту за оптимизацију слика](https://wordpress.org/plugins/search/optimize+images/) која компримује слике без губитка квалитета."
  },
  "stack-packs/packs/wordpress.js | uses_responsive_images": {
    "message": "Отпремајте слике директно помоћу [библиотеке медија](https://wordpress.org/support/article/media-library-screen/) да бисте се уверили да су доступне обавезне величине слика, па их уметните у библиотеку медија или користите виџет странице да бисте се уверили да се користе оптималне величине слика (укључујући оне за преломне тачке које се одазивају). Избегавајте коришћење слика `Full Size` ако димензије нису адекватне за њихово коришћење. [Сазнајте више](https://wordpress.org/support/article/inserting-images-into-posts-and-pages/)."
  },
  "stack-packs/packs/wordpress.js | uses_text_compression": {
    "message": "Можете да омогућите компримовање текста у конфигурацији веб-сервера."
  },
  "stack-packs/packs/wordpress.js | uses_webp_images": {
    "message": "Препоручујемо да користите [додатну компоненту](https://wordpress.org/plugins/search/convert+webp/) или услугу која аутоматски конвертује отпремљене слике у оптималне формате."
  }
}<|MERGE_RESOLUTION|>--- conflicted
+++ resolved
@@ -839,12 +839,9 @@
   "lighthouse-core/audits/layout-shift-elements.js | description": {
     "message": "Ови DOM елементи највише доприносе CLS-у странице."
   },
-<<<<<<< HEAD
-=======
   "lighthouse-core/audits/layout-shift-elements.js | displayValue": {
     "message": "{nodeCount,plural, =1{Пронађен је 1 елемент}one{Пронађен је # елемент}few{Пронађена су # елемента}other{Пронађено је # елемената}}"
   },
->>>>>>> 8fd7551d
   "lighthouse-core/audits/layout-shift-elements.js | title": {
     "message": "Избегавајте велике промене распореда"
   },

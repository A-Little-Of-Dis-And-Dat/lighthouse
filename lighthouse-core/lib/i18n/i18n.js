--- conflicted
+++ resolved
@@ -88,13 +88,10 @@
   columnStartTime: 'Start Time',
   /** Label for a column in a data table; entries will be the total number of milliseconds from the start time until the end time. */
   columnDuration: 'Duration',
-<<<<<<< HEAD
+  /** Label for a column in a data table; entries will be a representation of a DOM element that did not meet certain suggestions. */
+  columnFailingElem: 'Failing Elements',
   /** Label for a column in a data table; entries will be a description of the table item. */
   columnDescription: 'Description',
-=======
-  /** Label for a column in a data table; entries will be a representation of a DOM element that did not meet certain suggestions. */
-  columnFailingElem: 'Failing Elements',
->>>>>>> f9006751
   /** Label for a row in a data table; entries will be the total number and byte size of all resources loaded by a web page. */
   totalResourceType: 'Total',
   /** Label for a row in a data table; entries will be the total number and byte size of all 'Document' resources loaded by a web page. */

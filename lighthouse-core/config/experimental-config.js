--- conflicted
+++ resolved
@@ -27,15 +27,16 @@
   categories: {
     // @ts-ignore: `title` is required in CategoryJson. setting to the same value as the default
     // config is awkward - easier to omit the property here. Will defer to default config.
-<<<<<<< HEAD
     'performance': {
       auditRefs: [
         {id: 'lazy-third-party', weight: 0, group: 'diagnostics'},
-=======
+      ],
+    },
+    // @ts-ignore: `title` is required in CategoryJson. setting to the same value as the default
+    // config is awkward - easier to omit the property here. Will defer to default config.
     'best-practices': {
       auditRefs: [
         {id: 'autocomplete', weight: 0, group: 'best-practices-ux'},
->>>>>>> 0f05c0da
       ],
     },
   },

--- conflicted
+++ resolved
@@ -20,11 +20,8 @@
     ],
   }],
   audits: [
-<<<<<<< HEAD
     'bundle-visualization-data',
-=======
     'legacy-javascript',
->>>>>>> f150573b
   ],
   // @ts-ignore: `title` is required in CategoryJson. setting to the same value as the default
   // config is awkward - easier to omit the property here. Will defer to default config.
